--- conflicted
+++ resolved
@@ -949,11 +949,8 @@
   </modules>
 
   <properties>
-<<<<<<< HEAD
     <thredds.version>4.6.0-SNAPSHOT</thredds.version>
 
-=======
->>>>>>> 1244332f
     <!-- default is to skip tests. use mvn test -DskipTests=false to override on command line -->
     <skipTests>true</skipTests>
 
