--- conflicted
+++ resolved
@@ -1,202 +1,174 @@
-<html>
-<head>
-<title>GRIB Tables</title>
-<style type="text/css">
-pre {font-size: 9pt; padding: 10px; background-color: #E7E7E7; border: 1px solid #CFCFCF; width: 85%;}
-code {font-size: 11pt;}
-dl {margin: 10px 5px 5px 15px;)
-.style1 {font-style: italic}
-</style>
-</head>
-
-<body>
-<h1> GRIB Tables</h1>
-<p>The following assumes that you want generic software like the netCDF-Java library to be able to correctly read the GRIB files that you write, or need to read.</p>
-<p>In principle, if everything is done right, the reader ends up using the table that the writer used. In practice, there are many ways for that to fail. In order to increase the reliability of table-based file formats, I have <a href="http://www.unidata.ucar.edu/blogs/developer/en/entry/on_the_suitability_of_grib">proposed</a> a web registry of tables, which would create a unique id for each registered table. The writer would then embed the id into the GRIB or BUFR message (possibly in the &quot;local use&quot; section of GRIB-2, or  GRIB-1 octets &gt; 41 in PDS), and the reader could use the id to unambiguously retrieve the table from the web registry. Stay tuned for further details and a trial implementation.</p>
-<p><strong>Contents:</strong>
-</p>
-<ul>
-  <li><a href="#WriteGrib1">Writing Grib-1 Files</a></li>
-  <li><a href="#ReadGrib1">Reading Grib-1 files with the CDM library</a></li>
-  <li><a href="#DefineGrib1Params">XML Schema for defining Grib-1 Parameters</a></li>
-</ul>
-<hr>
-<h2>Writing Grib-1 Files<a name="WriteGrib1"></a></h2>
-<h3><strong>Encoding the center (octet 5) and subcenter id</strong> (octet 26)</h3>
-<p>You must encode a center and subcenter id, in order for software to correctly match the tables used. If there is no subcenter in use,  use id =0 (&quot;no subcenter:), although 255 (&quot;missing&quot;) is acceptable but ambiguous. </p>
-<h3><strong>Encoding the version number (octet 4)</strong></h3>
-<p>If you are only using WMO standard tables (all parameter ids &lt; 128) then you should use version number = 1, 2, or 3, corresponding to the WMO standard table version.  The <a href="ftp://www.wmo.int/Documents/MediaPublic/Publications/CodesManual_WMO_no_306/WMO306_Vol_I.2_2010_en.pdf">Current WMO GRIB-1 table version</a> is 3. Using only parameters from the standard tables is best practice for the <em>international exchange</em> of GRIB messages.</p>
-<p>If you are using non-standard (aka <em>local</em>) parameters, then you should use a version number in the range 128-254, which names your version of the tables. </p>
-<h3><strong>Using local tables</strong></h3>
-<p>If you  use local parameters, you must do the following:</p>
-<ol>
-  <li>You must own the center id, or own a subcenter id within the center, so that you can version your tables.</li>
-  <li>You must correctly version your local table number. If your local table changes in a way that is not backwards compatible, you must change the version number. </li>
-  <li>You must publish your local tables at some authoritative place, in a machine readable format. You must mantain these indefinitely. </li>
-  <li>You must put the correct center, subcenter and version number into each GRIB message.</li>
-</ol>
-<p>Best practice for local table use includes the following:</p>
-<ol>
-  <li>Use a version number between 128-254.</li>
-  <li>Do not override any entries in the WMO standard tables, ie, with parameter numbers less than 128.</li>
-  <li>There is no one standard for publishing your tables, but any fixed column ASCII, CSV, or XML format is ok. In the US, many follow the <a href="ftp://ftp.cpc.ncep.noaa.gov/wd51we/wgrib/usertables.txt">NCEP table format</a>. Use the <a href="#XML_Schema">XML Schema for declaring Grib-1 Parameters</a> if you like XML. Do not use HTML, PDF, MS Word etc, since these are not machine readable formats.</li>
-  <li>A parameter name is encouraged, as it makes the datasets more readable. However, <em>you must insure that your names are unique within any file that uses your table.</em></li>
-  <li>Unidata encourages the use of <a href="http://www.unidata.ucar.edu/software/udunits/udunits-2/udunits2.html#Database">udunit formatting</a> for expressing units.</li>
-  <li>We need to be able to find your tables. Add enough metadata so that a google search on &quot;&lt;your center name&gt; GRIB tables&quot; finds you within the first 2 pages. Send a link to netcdf-java@unidata.ucar.edu and we will link to you (and use your tables in the CDM library).</li>
-</ol>
-<hr WIDTH="100%">
-<h2>Reading Grib-1<a name="ReadGrib1"></a> files with the CDM library version 4.3</h2>
-<h3>Homogeneity requirements for collections of GRIB records</h3>
-<p>The CDM library makes certain assumptions about collections of GRIB records, called <strong><em>homegeneity requirements</em></strong>:</p>
-<ul>
-  <li>The center, subcenter ids are assumed constant for all records. This effects which  tables are used, and also global attributes added to the fikle.</li>
-  <li>The table version may differ across records.</li>
-  <li>The reference dates may differ across records.</li>
-</ul>
-<<<<<<< HEAD
-<h3>Standard table mapping<a name="tableMap"></a></h3>
-<p>A <em>standard table</em> is a GRIB parameter table that is automatically used by the CDM.  A <em>standard table map</em> is an association of a standard table with a center/subcenter/version id. The CDM internally loads several table maps, which are searched in order of loading. You can view all the standard tables used by the CDM in ToolsUI, using the <strong>IOSP/GRIB-1/GRIB1-TABLES</strong> tab. A standard table map looks  like this:</p>
-=======
-<h3>Standard table mapping</h3>
-<p>A <em>standard table</em> is a GRIB parameter table that is automatically used by the CDM.  A <em>standard table map</em> is an association of a standard table with a center/subcenter/version id. The CDM internally loads several table maps, which are searched for a match in order. You can view all the standard tables used by the CDM in ToolsUI, using the <strong>IOSP/GRIB-1/GRIB1-TABLES</strong> tab. A standard table map looks  like this:</p>
->>>>>>> 2cb3725d
-<blockquote>
-  <pre># resources\grib1\lookupTables.txt
-
-# cen sub version table
-  0:	-1:	   -1:	dss/WMO_GRIB1.xml
-  7:   -1:    -1:	wgrib/table2.htm
-  9:   -1:   128:  noaa_rfc/params9-128.tab
- 57:   -1:     2:	local/afwa.tab
- 58:   42:     2:	local/af_2.tab
- 60:   255:    2:	local/wrf_amps.wrf</pre>
-</blockquote>
-<ol>
-  <li>Each row contains the center, subcenter and table version, and the table filename, with a colon (:) seperating the fields.</li>
-  <li>The  center, subcenter and table ids are read from each GRIB record, and the list of tables is searched for a match. The first match is used. </li>
-  <li>A &quot;-1&quot; for the subcenter or version id matches any id. </li>
-<<<<<<< HEAD
-  <li>Center 0 is the WMO standard table for a given version (in the above example, all versions of the WMO table are mapped to a single table in the file <em>resources/grib1/dss/WMO_GRIB1.xml</em>.) </li>
-  <li>If a table is not found for a GRIB record, the  WMO standard table  will be used. This effectively assumes that the GRIB file does not override any WMO parameter entries (param numbers 0-127). You can change that  assumption programatically via <strong>ucar.nc2.grib.grib1.Grib1ParamTable.setStrict(true); </strong>or in the <a href="../reference/RuntimeLoading.html#XML">RunTime configuration file</a> by adding<a name="strict"></a>
-    <pre>&lt;grib1Table strict=&quot;true&quot;/&gt;</pre>
-  If <strong>strict=true</strong>, when a table is not matched, the GRIB file will fail to open. At that point you will need to add the correct parameter table, as described below.</li>
-  <li>The CDM can read GRIB parameter tables in several formats:<a name="GribParameterFormats"></a>
-    <ul>
-      <li><strong>A file ending in .xml:</strong> an ad-hoc <a href="DefineGrib1Params">XML format</a> we made up, following NCAR's DSS design.</li>
-      <li><strong>A file ending in .tab:</strong> the <a href="ftp://ftp.cpc.ncep.noaa.gov/wd51we/wgrib/usertables.txt">format</a> that <a href="http://www.cpc.ncep.noaa.gov/products/wesley/wgrib.html">wgrib</a> uses.</li>
-      <li><strong>A file starting with &quot;table_2_&quot; or &quot;local_table_2_&quot;</strong> : the format the <a href="http://www.ecmwf.int/products/data/software/grib.html">ECMWF software</a> uses. </li>
-      <li><strong>A file starting with &quot;US058&quot;</strong> : an XML format from FNMOC. </li>
-=======
-  <li>Center 0 is the WMO standard table for a given version. In the above example, all versions of the WMO table are mapped to a single table in the file <em>resources/grib1/dss/WMO_GRIB1.xml</em>. </li>
-  <li>If a table is not matched, the  WMO table with the matching version will be used. This effectively assumes that the GRIB file does not override any WMO parameter entries. You can change that  programatically via <strong>ucar.nc2.grib.grib1.Grib1ParamTable.setStrict(true); </strong>or in the <a href="../reference/RuntimeLoading.html#XML">RunTime configuration file</a> by adding<a name="strict"></a>
-    <pre>&lt;grib1Table strict=&quot;true&quot;/&gt;</pre>
-  If <strong>strict=true</strong>, when a table is not matched, the GRIB file will fail to open. At that point you will need to add the correct parameter table, as described below.</li>
-  <li>The CDM can read GRIB parameter tables in several formats:
-    <ul>
-      <li><strong>A file ending in .xml:</strong> an ad-hoc <a href="DefineGrib1Params">XML format</a> we made up.an ad-hoc <a href="DefineGrib1Params">XML format</a> we made up.</li>
-      <li><strong>A file ending in .tab:</strong> the <a href="ftp://ftp.cpc.ncep.noaa.gov/wd51we/wgrib/usertables.txt">format</a> that <a href="http://www.cpc.ncep.noaa.gov/products/wesley/wgrib.html">wgrib</a> uses.</li>
-      <li><strong>A file starting with &quot;table_2_&quot; or &quot;local_table_2_&quot;</strong> : the format the <a href="http://www.ecmwf.int/products/data/software/grib.html">ECMWF software</a> uses. </li>
->>>>>>> 2cb3725d
-    </ul>
-  </li>
-</ol>
-<h3>Adding to the standard table mapping</h3>
-<<<<<<< HEAD
-<p>When the CDM does not have a table for a  center, subcenter and table version that your GRIB file uses, you must track down the correct table and add it to the CDM at runtime. (Also, send it to us so we can include it in the next release). Use <a href="../reference/RuntimeLoading.html">CDM runtime loading</a> to add your own table programmatically within your application, or by using the<a href="../reference/RuntimeLoading.html#XML"> CDM runtime configuration file</a>. Note:</p>
-<ol><li>Tables that are added at runtime take precedence over the standard tables, and are searched first in the order of being added.</li>
-=======
-<p>When the CDM does not have a table for a  center, subcenter and table version that a GRIB file uses, you must track down the corrrect table and add it to the CDM at runtime. (Also, send it to us so we can include it in the next release). To add a table at runtime:</p>
-<ol>
-  <li>Use <a href="../reference/RuntimeLoading.html">Runtime Loading</a> to add your own table programmatically within your application, or by using the Runtime configuration file.</li>
-  <li>Tables that are added at runtime take precedence over the standard tables, and are searched first in the order of being added.</li>
->>>>>>> 2cb3725d
-  <li>Parameters that are not present in your table are taken from the default WMO table, if they exist.</li>
-  <li>Missing parameters are marked &quot;unknown&quot; in the variable name and units.</li>
-</ol>
-<h3>Specifying a table for a particular dataset</h3>
-<<<<<<< HEAD
-<p>Many  GRIB datasets have an incorrect center/subcenter/version id, which means that the CDM would read from a different table than the one used to write the file. In this case, you dont want to override the correct table in the table map, rather you want to fix the problem for just the errant dataset. Anything in this table will be used first, if it matches the parameter number. If not matched, the standard tables are used.</p>
-<p>Here are the ways that can be done:</p>
-=======
-<p>Many  GRIB datasets have an incorrect center/subcenter/version id, which means that the CDM would read from a different table than the one used to write the file. In this case, you dont want to override the correct table in the table map, rather you want to fix the problem for just the incorrect dataset. Here are the ways that can be done:</p>
->>>>>>> 2cb3725d
-<blockquote>
-  <h4>Directly embed table in NcML</h4>
-  <p>You can directly embed the table in NcML, using the <a href="#DefineGrib1Params">XML Schema for declaring Grib-1 Parameters</a>. For example:</p>
-  <pre>&lt;?xml version="1.0" encoding="UTF-8"?&gt;<br>&lt;netcdf xmlns="http://www.unidata.ucar.edu/namespaces/netcdf/ncml-2.2" location="cldc.mean.grib1"&gt;<br>  &lt;parameterMap&gt;
-    &lt;parameter code=&quot;2&quot;&gt;<br>      &lt;description&gt;Pressure reduced to MSL&lt;/description&gt;<br>      &lt;units&gt;Pa&lt;/units&gt;<br>      &lt;name&gt;PRMSL&lt;/name&gt;<br>    &lt;/parameter&gt;<br>    &lt;parameter code=&quot;3&quot;&gt;<br>      &lt;description&gt;Pressure tendency&lt;/description&gt;<br>      &lt;units&gt;Pa/s&lt;/units&gt;<br>      &lt;name&gt;PTEND&lt;/name&gt;<br>      &lt;CF&gt;tendency_of_air_pressure&lt;/CF&gt;<br>      &lt;GCMD&gt;EARTH SCIENCE &gt; Atmosphere &gt; Atmospheric Pressure &gt; Pressure Tendency&lt;/GCMD&gt;<br>    &lt;/parameter&gt;
-    ...<br>  &lt;/parameterMap&gt;<br>&lt;/netcdf&gt;</pre>
-  <h4>Reference to a Grib1 Parameter table in NcML</h4>
-  <p>You can reference the table in NcML, with the table being in  any <a href="GribParameterFormats">GRIB parameter table format</a> that that CDM recognizes. To do so, you pass the string <strong>&quot;GribParameterTable=&lt;absolute file path to table&gt;&quot;</strong> in the iospParam attribute of the netcdf element:</p>
-  <pre>&lt;?xml version="1.0" encoding="UTF-8"?&gt;<br>&lt;netcdf xmlns="http://www.unidata.ucar.edu/namespaces/netcdf/ncml-2.2" location="cldc.mean.grib1"<br>  <strong>iospParam=&quot;GribParameterTable=/data/NCEP/grib1/version123.tab&quot;</strong>&gt;<br>&lt;/netcdf&gt;</pre>
-  <h4></h4>
-  <h4>Reference to a Grib1 Parameter table lookup in NcML</h4>
-  <p>You can reference a <a href="tableMap">table map</a> in NcML by passing the string <strong>&quot;GribParameterTableLookup=&lt;absolute file path to table map&gt;&quot;</strong> in the iospParam attribute of the netcdf element:</p>
-  <pre>&lt;?xml version="1.0" encoding="UTF-8"?&gt;<br>&lt;netcdf xmlns="http://www.unidata.ucar.edu/namespaces/netcdf/ncml-2.2" location="cldc.mean.grib1"<br>  <strong>iospParam=&quot;GribParameterTableLookup=/data/NCEP/grib1/lookupTable.txt&quot;</strong>&gt;<br>&lt;/netcdf&gt;
-</pre>
-  <h4>Directly embed table in TDS configuration catalog (not implemented yet)</h4>
-  <p>You can directly embed an XML table in a featureCollection element of type GRIB  in a TDS configuration catalog:</p>
-  <pre>&lt;featureCollection name=&quot;NCEP-GFS-Global_0p5deg&quot; featureType=&quot;GRIB&quot; harvest=&quot;true&quot; path=&quot;grib/NCEP/GFS/Global_0p5deg&quot;&gt;
-  &lt;collection spec=&quot;/NCEP/GFS/Global_0p5deg/GFS_Global_0p5deg_#yyyyMMdd_HHmm#.grib2$&quot;  name=&quot;GFS_Global_0p5deg&quot; /&gt;
-  &lt;parameterMap&gt;
-    &lt;parameter code=&quot;2&quot;&gt;<br>      &lt;description&gt;Pressure reduced to MSL&lt;/description&gt;<br>      &lt;units&gt;Pa&lt;/units&gt;<br>      &lt;name&gt;PRMSL&lt;/name&gt;<br>    &lt;/parameter&gt;<br>    &lt;parameter code=&quot;3&quot;&gt;<br>      &lt;description&gt;Pressure tendency&lt;/description&gt;<br>      &lt;units&gt;Pa/s&lt;/units&gt;<br>      &lt;name&gt;PTEND&lt;/name&gt;<br>      &lt;CF&gt;tendency_of_air_pressure&lt;/CF&gt;<br>      &lt;GCMD&gt;EARTH SCIENCE &gt; Atmosphere &gt; Atmospheric Pressure &gt; Pressure Tendency&lt;/GCMD&gt;<br>    &lt;/parameter&gt;
-    ...<br>  &lt;/parameterMap&gt;
-&lt;/featureCollection&gt;</pre>
-  <h4>Reference a table in TDS configuration catalog (not implemented yet)</h4>
-  <p>You can reference a table in a featureCollection element of type GRIB  in a TDS configuration catalog:</p>
-  <pre>&lt;featureCollection name=&quot;NCEP-GFS-Global_0p5deg&quot; featureType=&quot;GRIB&quot; harvest=&quot;true&quot; path=&quot;grib/NCEP/GFS/Global_0p5deg&quot;&gt;
-  &lt;collection spec=&quot;/NCEP/GFS/Global_0p5deg/GFS_Global_0p5deg_#yyyyMMdd_HHmm#.grib2$&quot;  name=&quot;GFS_Global_0p5deg&quot; /&gt;
-  <strong>&lt;GribParameterTable path=&quot;/data/NCEP/grib1/version123.tab&quot;&gt;</strong>
-&lt;/featureCollection&gt;</pre>
-  <h4>Reference a table map in TDS configuration catalog (not implemented yet)</h4>
-  <p>You can reference a table map in a featureCollection element of type GRIB  in a TDS configuration catalog:</p>
-  <pre>&lt;featureCollection name=&quot;NCEP-GFS-Global_0p5deg&quot; featureType=&quot;GRIB&quot; harvest=&quot;true&quot; path=&quot;grib/NCEP/GFS/Global_0p5deg&quot;&gt;
-  &lt;collection spec=&quot;/NCEP/GFS/Global_0p5deg/GFS_Global_0p5deg_#yyyyMMdd_HHmm#.grib2$&quot;  name=&quot;GFS_Global_0p5deg&quot; /&gt;
-  <strong>&lt;GribParameterTableLookup path=&quot;/data/NCEP/grib1/lookupTable.txt&quot;&gt;</strong>
-&lt;/featureCollection&gt;</pre>
-  <p>&nbsp;</p>
-</blockquote>
-<hr WIDTH="100%">
-<h2>XML Schema for defining Grib-1 Parameters<a name="DefineGrib1Params" id="DefineGrib1Params"></a></h2>
-  <p>Derived from <a href="../reference/RuntimeLoading.html#XML">NCAR DSS format</a> with additional &quot;name&quot; element.</p>
-<pre>&lt;?xml version=&quot;1.0&quot; encoding=&quot;UTF-8&quot;?&gt;<br>&lt;xs:schema xmlns:xs=&quot;http://www.w3.org/2001/XMLSchema&quot; elementFormDefault=&quot;qualified&quot;&gt;<br>  &lt;xs:element name=&quot;parameterMap&quot;&gt;<br>    &lt;xs:complexType&gt;<br>      &lt;xs:sequence&gt;<br>        &lt;xs:element ref=&quot;title&quot;/&gt;<br>        &lt;xs:element ref=&quot;source&quot;/&gt;<br>		   &lt;xs:element maxOccurs=&quot;unbounded&quot; ref=&quot;parameter&quot;/&gt;<br>      &lt;/xs:sequence&gt;<br>    &lt;/xs:complexType&gt;<br>  &lt;/xs:element&gt;<br>  &lt;xs:element name=&quot;title&quot; type=&quot;xs:string&quot;/&gt;<br>  &lt;xs:element name=&quot;source&quot; type=&quot;xs:string&quot;/&gt;<br>  &lt;xs:element name=&quot;parameter&quot;&gt;<br>    &lt;xs:complexType&gt;<br>      &lt;xs:sequence&gt;<br>        &lt;xs:element ref=&quot;description&quot;/&gt;<br>        &lt;xs:element minOccurs=&quot;0&quot; ref=&quot;units&quot;/&gt;<br>        &lt;xs:element minOccurs=&quot;0&quot; ref=&quot;name&quot;/&gt;<br>        &lt;xs:element minOccurs=&quot;0&quot; ref=&quot;CF&quot;/&gt;<br>        &lt;xs:element minOccurs=&quot;0&quot; maxOccurs=&quot;unbounded&quot; ref=&quot;GCMD&quot;/&gt;<br>      &lt;/xs:sequence&gt;<br>      &lt;xs:attribute name=&quot;code&quot; use=&quot;required&quot; type=&quot;xs:integer&quot;/&gt;<br>    &lt;/xs:complexType&gt;<br>  &lt;/xs:element&gt;<br>  &lt;xs:element name=&quot;description&quot; type=&quot;xs:string&quot;/&gt;<br>  &lt;xs:element name=&quot;units&quot; type=&quot;xs:string&quot;/&gt;<br>  &lt;xs:element name=&quot;name&quot; type=&quot;xs:string&quot;/&gt;<br>  &lt;xs:element name=&quot;CF&quot; type=&quot;xs:NCName&quot;/&gt;<br>  &lt;xs:element name=&quot;GCMD&quot;&gt;<br>    &lt;xs:complexType mixed=&quot;true&quot;&gt;<br>      &lt;xs:attribute name=&quot;ifLevelType&quot; type=&quot;xs:integer&quot;/&gt;<br>    &lt;/xs:complexType&gt;<br>  &lt;/xs:element&gt;<br>&lt;/xs:schema&gt;
-    </pre>
-<p> Example:<br>
-    </p>
-<pre>&lt;?xml version=&quot;1.0&quot; ?&gt;<br>
-
-
-
-&lt;parameterMap&gt;<br>  &lt;title&gt;WMO GRIB1 Parameter Code Table 3&lt;/title&gt;<br>  &lt;source&gt;http://dss.ucar.edu/docs/formats/grib/gribdoc/params.html&lt;/source&gt;<br>  &lt;parameter code=&quot;1&quot;&gt;<br>    &lt;description&gt;Pressure&lt;/description&gt;<br>    &lt;units&gt;Pa&lt;/units&gt;<br>    &lt;name&gt;PRES&lt;/name&gt;<br>	   &lt;CF&gt;air_pressure&lt;/CF&gt;<br>    &lt;GCMD ifLevelType=&quot;1&quot;&gt;EARTH SCIENCE &gt; Atmosphere &gt; Atmospheric Pressure &gt; Surface Pressure&lt;/GCMD&gt;<br>    &lt;GCMD ifLevelType=&quot;2&quot;&gt;EARTH SCIENCE &gt; Atmosphere &gt; Clouds &gt; Cloud Base Pressure&lt;/GCMD&gt;<br>    &lt;GCMD ifLevelType=&quot;3&quot;&gt;EARTH SCIENCE &gt; Atmosphere &gt; Clouds &gt; Cloud Top Pressure&lt;/GCMD&gt;<br>    &lt;GCMD ifLevelType=&quot;7&quot;&gt;EARTH SCIENCE &gt; Atmosphere &gt; Altitude &gt; Tropopause&lt;/GCMD&gt;<br>    &lt;GCMD ifLevelType=&quot;102&quot;&gt;EARTH SCIENCE &gt; Atmosphere &gt; Atmospheric Pressure &gt; Sea Level Pressure&lt;/GCMD&gt;<br>    &lt;GCMD&gt;EARTH SCIENCE &gt; Atmosphere &gt; Atmospheric Pressure &gt; Hydrostatic Pressure&lt;/GCMD&gt;<br>  &lt;/parameter&gt;<br>  &lt;parameter code=&quot;2&quot;&gt;<br>    &lt;description&gt;Pressure reduced to MSL&lt;/description&gt;<br>    &lt;units&gt;Pa&lt;/units&gt;<br>    &lt;name&gt;PRMSL&lt;/name&gt;<br>  &lt;/parameter&gt;<br>  &lt;parameter code=&quot;3&quot;&gt;<br>    &lt;description&gt;Pressure tendency&lt;/description&gt;<br>    &lt;units&gt;Pa/s&lt;/units&gt;<br>    &lt;name&gt;PTEND&lt;/name&gt;<br>    &lt;CF&gt;tendency_of_air_pressure&lt;/CF&gt;<br>    &lt;GCMD&gt;EARTH SCIENCE &gt; Atmosphere &gt; Atmospheric Pressure &gt; Pressure Tendency&lt;/GCMD&gt;<br>  &lt;/parameter&gt;<br>  &lt;parameter code=&quot;4&quot;&gt;<br>    &lt;description&gt;Potential vorticity&lt;/description&gt;<br>    &lt;units&gt;K.m2.kg-1.s-1&lt;/units&gt;<br>    &lt;name&gt;PVORT&lt;/name&gt;<br>    &lt;CF&gt;ertel_potential_vorticity&lt;/CF&gt;<br>    &lt;GCMD&gt;EARTH SCIENCE &gt; Atmosphere &gt; Atmospheric Winds &gt; Vorticity&lt;/GCMD&gt;<br>  &lt;/parameter&gt;<br>  &lt;parameter code=&quot;5&quot;&gt;<br>    &lt;description&gt;ICAO Standard Atmosphere reference height&lt;/description&gt;<br>    &lt;units&gt;m&lt;/units&gt;<br>    &lt;name&gt;ICAHT&lt;/name&gt;<br>  &lt;/parameter&gt;
-   ...
-
-&lt;/parameterMap&gt;</pre>
-<hr WIDTH="100%">
-<h2>Reading Grib-2<a name="ReadGrib2" id="ReadGrib2"></a> files with the CDM library version 4.3 (incomplete)</h2>
-<h3>Homogeneity requirements for collections of GRIB records</h3>
-<p>The CDM library makes certain assumtions about collections of GRIB records, called <strong><em>homegeneity requirements</em></strong>:</p>
-<ul>
-  <li>The center, subcenter ids are assumed constant for all records.</li>
-  <li>The table version may differ across records.</li>
-  <li>The reference dates may differ across records.</li>
-</ul>
-<h3>Constructing CDM Variables from collections of GRIB records</h3>
-<p>The CDM library takes unordered collections of GRIB records and groups them into 3D or 4D CDM Variables with a time and optional vertical dimension. It uses the following GRIB fields to construct a unique variable:</p>
-<ul>
-  <li>Discipline (octet 7 of Indicator section)</li>
-  <li>Category (octet 10 of PDS)</li>
-  <li>Parameter (octet 11 of PDS)</li>
-  <li>Level-1 Type (eg octet 23 of PDS template 0)</li>
-  <li>is a vertical layer (Level-2 Type exists) (eg octet 29 of PDS template 0)</li>
-  <li>Statistical process Type for time averages (PDS templates 8-14) (eg octet 47 of PDS template 8)</li>
-  <li>Ensemble derived Type (PDS templates 2-4)  (eg octet 35 of PDS template 2)</li>
-  <li>Probability Type (octet 11 of PDS)</li>
-  <li>GDS hashcode</li>
-</ul>
-<p>see <strong>ucar.nc2.grib.grib2.Grib2Record.cdmVariableHash()</strong> for exact definition.</p>
-<hr WIDTH="100%">
-<address>
-<img src="../nc.gif" alt="" width="64" height="64"> This document is maintained by <a href="mailto:caron@unidata.ucar.edu">John Caron</a> and was last updated Nov 16, 2011
-</address>
-</body>
-</html>
+<html>
+<head>
+<title>GRIB Tables</title>
+<style type="text/css">
+pre {font-size: 9pt; padding: 10px; background-color: #E7E7E7; border: 1px solid #CFCFCF; width: 85%;}
+code {font-size: 11pt;}
+dl {margin: 10px 5px 5px 15px;)
+.style1 {font-style: italic}
+</style>
+</head>
+
+<body>
+<h1> GRIB Tables</h1>
+<p>The following assumes that you want generic software like the netCDF-Java library to be able to correctly read the GRIB files that you write, or need to read.</p>
+<p>In principle, if everything is done right, the reader ends up using the table that the writer used. In practice, there are many ways for that to fail. In order to increase the reliability of table-based file formats, I have <a href="http://www.unidata.ucar.edu/blogs/developer/en/entry/on_the_suitability_of_grib">proposed</a> a web registry of tables, which would create a unique id for each registered table. The writer would then embed the id into the GRIB or BUFR message (possibly in the &quot;local use&quot; section of GRIB-2, or  GRIB-1 octets &gt; 41 in PDS), and the reader could use the id to unambiguously retrieve the table from the web registry. Stay tuned for further details and a trial implementation.</p>
+<p><strong>Contents:</strong>
+</p>
+<ul>
+  <li><a href="#WriteGrib1">Writing Grib-1 Files</a></li>
+  <li><a href="#ReadGrib1">Reading Grib-1 files with the CDM library</a></li>
+  <li><a href="#DefineGrib1Params">XML Schema for defining Grib-1 Parameters</a></li>
+</ul>
+<hr>
+<h2>Writing Grib-1 Files<a name="WriteGrib1"></a></h2>
+<h3><strong>Encoding the center (octet 5) and subcenter id</strong> (octet 26)</h3>
+<p>You must encode a center and subcenter id, in order for software to correctly match the tables used. If there is no subcenter in use,  use id =0 (&quot;no subcenter:), although 255 (&quot;missing&quot;) is acceptable but ambiguous. </p>
+<h3><strong>Encoding the version number (octet 4)</strong></h3>
+<p>If you are only using WMO standard tables (all parameter ids &lt; 128) then you should use version number = 1, 2, or 3, corresponding to the WMO standard table version.  The <a href="ftp://www.wmo.int/Documents/MediaPublic/Publications/CodesManual_WMO_no_306/WMO306_Vol_I.2_2010_en.pdf">Current WMO GRIB-1 table version</a> is 3. Using only parameters from the standard tables is best practice for the <em>international exchange</em> of GRIB messages.</p>
+<p>If you are using non-standard (aka <em>local</em>) parameters, then you should use a version number in the range 128-254, which names your version of the tables. </p>
+<h3><strong>Using local tables</strong></h3>
+<p>If you  use local parameters, you must do the following:</p>
+<ol>
+  <li>You must own the center id, or own a subcenter id within the center, so that you can version your tables.</li>
+  <li>You must correctly version your local table number. If your local table changes in a way that is not backwards compatible, you must change the version number. </li>
+  <li>You must publish your local tables at some authoritative place, in a machine readable format. You must mantain these indefinitely. </li>
+  <li>You must put the correct center, subcenter and version number into each GRIB message.</li>
+</ol>
+<p>Best practice for local table use includes the following:</p>
+<ol>
+  <li>Use a version number between 128-254.</li>
+  <li>Do not override any entries in the WMO standard tables, ie, with parameter numbers less than 128.</li>
+  <li>There is no one standard for publishing your tables, but any fixed column ASCII, CSV, or XML format is ok. In the US, many follow the <a href="ftp://ftp.cpc.ncep.noaa.gov/wd51we/wgrib/usertables.txt">NCEP table format</a>. Use the <a href="#XML_Schema">XML Schema for declaring Grib-1 Parameters</a> if you like XML. Do not use HTML, PDF, MS Word etc, since these are not machine readable formats.</li>
+  <li>A parameter name is encouraged, as it makes the datasets more readable. However, <em>you must insure that your names are unique within any file that uses your table.</em></li>
+  <li>Unidata encourages the use of <a href="http://www.unidata.ucar.edu/software/udunits/udunits-2/udunits2.html#Database">udunit formatting</a> for expressing units.</li>
+  <li>We need to be able to find your tables. Add enough metadata so that a google search on &quot;&lt;your center name&gt; GRIB tables&quot; finds you within the first 2 pages. Send a link to netcdf-java@unidata.ucar.edu and we will link to you (and use your tables in the CDM library).</li>
+</ol>
+<hr WIDTH="100%">
+<h2>Reading Grib-1<a name="ReadGrib1"></a> files with the CDM library version 4.3</h2>
+<h3>Homogeneity requirements for collections of GRIB records</h3>
+<p>The CDM library makes certain assumptions about collections of GRIB records, called <strong><em>homegeneity requirements</em></strong>:</p>
+<ul>
+  <li>The center, subcenter ids are assumed constant for all records. This effects which  tables are used, and also global attributes added to the fikle.</li>
+  <li>The table version may differ across records.</li>
+  <li>The reference dates may differ across records.</li>
+</ul>
+<h3>Standard table mapping</h3>
+<p>A <em>standard table</em> is a GRIB parameter table that is automatically used by the CDM.  A <em>standard table map</em> is an association of a standard table with a center/subcenter/version id. The CDM internally loads several table maps, which are searched for a match in order. You can view all the standard tables used by the CDM in ToolsUI, using the <strong>IOSP/GRIB-1/GRIB1-TABLES</strong> tab. A standard table map looks  like this:</p>
+<blockquote>
+  <pre># resources\grib1\lookupTables.txt
+
+# cen sub version table
+  0:	-1:	   -1:	dss/WMO_GRIB1.xml
+  7:   -1:    -1:	wgrib/table2.htm
+  9:   -1:   128:  noaa_rfc/params9-128.tab
+ 57:   -1:     2:	local/afwa.tab
+ 58:   42:     2:	local/af_2.tab
+ 60:   255:    2:	local/wrf_amps.wrf</pre>
+</blockquote>
+<ol>
+  <li>Each row contains the center, subcenter and table version, and the table filename, with a colon (:) seperating the fields.</li>
+  <li>The  center, subcenter and table ids are read from each GRIB record, and the list of tables is searched for a match. The first match is used. </li>
+  <li>A &quot;-1&quot; for the subcenter or version id matches any id. </li>
+  <li>Center 0 is the WMO standard table for a given version. In the above example, all versions of the WMO table are mapped to a single table in the file <em>resources/grib1/dss/WMO_GRIB1.xml</em>. </li>
+  <li>If a table is not matched, the  WMO table with the matching version will be used. This effectively assumes that the GRIB file does not override any WMO parameter entries. You can change that  programatically via <strong>ucar.nc2.grib.grib1.Grib1ParamTable.setStrict(true); </strong>or in the <a href="../reference/RuntimeLoading.html#XML">RunTime configuration file</a> by adding<a name="strict"></a>
+    <pre>&lt;grib1Table strict=&quot;true&quot;/&gt;</pre>
+  If <strong>strict=true</strong>, when a table is not matched, the GRIB file will fail to open. At that point you will need to add the correct parameter table, as described below.</li>
+  <li>The CDM can read GRIB parameter tables in several formats:
+    <ul>
+      <li><strong>A file ending in .xml:</strong> an ad-hoc <a href="DefineGrib1Params">XML format</a> we made up.an ad-hoc <a href="DefineGrib1Params">XML format</a> we made up.</li>
+      <li><strong>A file ending in .tab:</strong> the <a href="ftp://ftp.cpc.ncep.noaa.gov/wd51we/wgrib/usertables.txt">format</a> that <a href="http://www.cpc.ncep.noaa.gov/products/wesley/wgrib.html">wgrib</a> uses.</li>
+      <li><strong>A file starting with &quot;table_2_&quot; or &quot;local_table_2_&quot;</strong> : the format the <a href="http://www.ecmwf.int/products/data/software/grib.html">ECMWF software</a> uses. </li>
+    </ul>
+  </li>
+</ol>
+<h3>Adding to the standard table mapping</h3>
+<p>When the CDM does not have a table for a  center, subcenter and table version that a GRIB file uses, you must track down the corrrect table and add it to the CDM at runtime. (Also, send it to us so we can include it in the next release). To add a table at runtime:</p>
+<ol>
+  <li>Use <a href="../reference/RuntimeLoading.html">Runtime Loading</a> to add your own table programmatically within your application, or by using the Runtime configuration file.</li>
+  <li>Tables that are added at runtime take precedence over the standard tables, and are searched first in the order of being added.</li>
+  <li>Parameters that are not present in your table are taken from the default WMO table, if they exist.</li>
+  <li>Missing parameters are marked &quot;unknown&quot; in the variable name and units.</li>
+</ol>
+<h3>Specifying a table for a particular dataset</h3>
+<p>Many  GRIB datasets have an incorrect center/subcenter/version id, which means that the CDM would read from a different table than the one used to write the file. In this case, you dont want to override the correct table in the table map, rather you want to fix the problem for just the incorrect dataset. Here are the ways that can be done:</p>
+<blockquote>
+  <h4>Directly embed table in NcML</h4>
+  <p>You can directly embed the table in NcML, using the <a href="#DefineGrib1Params">XML Schema for declaring Grib-1 Parameters</a>. For example:</p>
+  <pre>&lt;?xml version="1.0" encoding="UTF-8"?&gt;<br>&lt;netcdf xmlns="http://www.unidata.ucar.edu/namespaces/netcdf/ncml-2.2" location="cldc.mean.grib1"&gt;<br>  &lt;parameterMap&gt;
+    &lt;parameter code=&quot;2&quot;&gt;<br>      &lt;description&gt;Pressure reduced to MSL&lt;/description&gt;<br>      &lt;units&gt;Pa&lt;/units&gt;<br>      &lt;name&gt;PRMSL&lt;/name&gt;<br>    &lt;/parameter&gt;<br>    &lt;parameter code=&quot;3&quot;&gt;<br>      &lt;description&gt;Pressure tendency&lt;/description&gt;<br>      &lt;units&gt;Pa/s&lt;/units&gt;<br>      &lt;name&gt;PTEND&lt;/name&gt;<br>      &lt;CF&gt;tendency_of_air_pressure&lt;/CF&gt;<br>      &lt;GCMD&gt;EARTH SCIENCE &gt; Atmosphere &gt; Atmospheric Pressure &gt; Pressure Tendency&lt;/GCMD&gt;<br>    &lt;/parameter&gt;
+    ...<br>  &lt;/parameterMap&gt;<br>&lt;/netcdf&gt;</pre>
+  <h4>Reference to a Grib1 Parameter table in NcML</h4>
+  <p>You can reference the table in NcML, with the table being in  any <a href="GribParameterFormats">GRIB parameter table format</a> that that CDM recognizes. To do so, you pass the string <strong>&quot;GribParameterTable=&lt;absolute file path to table&gt;&quot;</strong> in the iospParam attribute of the netcdf element:</p>
+  <pre>&lt;?xml version="1.0" encoding="UTF-8"?&gt;<br>&lt;netcdf xmlns="http://www.unidata.ucar.edu/namespaces/netcdf/ncml-2.2" location="cldc.mean.grib1"<br>  <strong>iospParam=&quot;GribParameterTable=/data/NCEP/grib1/version123.tab&quot;</strong>&gt;<br>&lt;/netcdf&gt;</pre>
+  <h4></h4>
+  <h4>Reference to a Grib1 Parameter table lookup in NcML</h4>
+  <p>You can reference a <a href="tableMap">table map</a> in NcML by passing the string <strong>&quot;GribParameterTableLookup=&lt;absolute file path to table map&gt;&quot;</strong> in the iospParam attribute of the netcdf element:</p>
+  <pre>&lt;?xml version="1.0" encoding="UTF-8"?&gt;<br>&lt;netcdf xmlns="http://www.unidata.ucar.edu/namespaces/netcdf/ncml-2.2" location="cldc.mean.grib1"<br>  <strong>iospParam=&quot;GribParameterTableLookup=/data/NCEP/grib1/lookupTable.txt&quot;</strong>&gt;<br>&lt;/netcdf&gt;
+</pre>
+  <h4>Directly embed table in TDS configuration catalog (not implemented yet)</h4>
+  <p>You can directly embed an XML table in a featureCollection element of type GRIB  in a TDS configuration catalog:</p>
+  <pre>&lt;featureCollection name=&quot;NCEP-GFS-Global_0p5deg&quot; featureType=&quot;GRIB&quot; harvest=&quot;true&quot; path=&quot;grib/NCEP/GFS/Global_0p5deg&quot;&gt;
+  &lt;collection spec=&quot;/NCEP/GFS/Global_0p5deg/GFS_Global_0p5deg_#yyyyMMdd_HHmm#.grib2$&quot;  name=&quot;GFS_Global_0p5deg&quot; /&gt;
+  &lt;parameterMap&gt;
+    &lt;parameter code=&quot;2&quot;&gt;<br>      &lt;description&gt;Pressure reduced to MSL&lt;/description&gt;<br>      &lt;units&gt;Pa&lt;/units&gt;<br>      &lt;name&gt;PRMSL&lt;/name&gt;<br>    &lt;/parameter&gt;<br>    &lt;parameter code=&quot;3&quot;&gt;<br>      &lt;description&gt;Pressure tendency&lt;/description&gt;<br>      &lt;units&gt;Pa/s&lt;/units&gt;<br>      &lt;name&gt;PTEND&lt;/name&gt;<br>      &lt;CF&gt;tendency_of_air_pressure&lt;/CF&gt;<br>      &lt;GCMD&gt;EARTH SCIENCE &gt; Atmosphere &gt; Atmospheric Pressure &gt; Pressure Tendency&lt;/GCMD&gt;<br>    &lt;/parameter&gt;
+    ...<br>  &lt;/parameterMap&gt;
+&lt;/featureCollection&gt;</pre>
+  <h4>Reference a table in TDS configuration catalog (not implemented yet)</h4>
+  <p>You can reference a table in a featureCollection element of type GRIB  in a TDS configuration catalog:</p>
+  <pre>&lt;featureCollection name=&quot;NCEP-GFS-Global_0p5deg&quot; featureType=&quot;GRIB&quot; harvest=&quot;true&quot; path=&quot;grib/NCEP/GFS/Global_0p5deg&quot;&gt;
+  &lt;collection spec=&quot;/NCEP/GFS/Global_0p5deg/GFS_Global_0p5deg_#yyyyMMdd_HHmm#.grib2$&quot;  name=&quot;GFS_Global_0p5deg&quot; /&gt;
+  <strong>&lt;GribParameterTable path=&quot;/data/NCEP/grib1/version123.tab&quot;&gt;</strong>
+&lt;/featureCollection&gt;</pre>
+  <h4>Reference a table map in TDS configuration catalog (not implemented yet)</h4>
+  <p>You can reference a table map in a featureCollection element of type GRIB  in a TDS configuration catalog:</p>
+  <pre>&lt;featureCollection name=&quot;NCEP-GFS-Global_0p5deg&quot; featureType=&quot;GRIB&quot; harvest=&quot;true&quot; path=&quot;grib/NCEP/GFS/Global_0p5deg&quot;&gt;
+  &lt;collection spec=&quot;/NCEP/GFS/Global_0p5deg/GFS_Global_0p5deg_#yyyyMMdd_HHmm#.grib2$&quot;  name=&quot;GFS_Global_0p5deg&quot; /&gt;
+  <strong>&lt;GribParameterTableLookup path=&quot;/data/NCEP/grib1/lookupTable.txt&quot;&gt;</strong>
+&lt;/featureCollection&gt;</pre>
+  <p>&nbsp;</p>
+</blockquote>
+<hr WIDTH="100%">
+<h2>XML Schema for defining Grib-1 Parameters<a name="DefineGrib1Params" id="DefineGrib1Params"></a></h2>
+  <p>Derived from <a href="../reference/RuntimeLoading.html#XML">NCAR DSS format</a> with additional &quot;name&quot; element.</p>
+<pre>&lt;?xml version=&quot;1.0&quot; encoding=&quot;UTF-8&quot;?&gt;<br>&lt;xs:schema xmlns:xs=&quot;http://www.w3.org/2001/XMLSchema&quot; elementFormDefault=&quot;qualified&quot;&gt;<br>  &lt;xs:element name=&quot;parameterMap&quot;&gt;<br>    &lt;xs:complexType&gt;<br>      &lt;xs:sequence&gt;<br>        &lt;xs:element ref=&quot;title&quot;/&gt;<br>        &lt;xs:element ref=&quot;source&quot;/&gt;<br>		   &lt;xs:element maxOccurs=&quot;unbounded&quot; ref=&quot;parameter&quot;/&gt;<br>      &lt;/xs:sequence&gt;<br>    &lt;/xs:complexType&gt;<br>  &lt;/xs:element&gt;<br>  &lt;xs:element name=&quot;title&quot; type=&quot;xs:string&quot;/&gt;<br>  &lt;xs:element name=&quot;source&quot; type=&quot;xs:string&quot;/&gt;<br>  &lt;xs:element name=&quot;parameter&quot;&gt;<br>    &lt;xs:complexType&gt;<br>      &lt;xs:sequence&gt;<br>        &lt;xs:element ref=&quot;description&quot;/&gt;<br>        &lt;xs:element minOccurs=&quot;0&quot; ref=&quot;units&quot;/&gt;<br>        &lt;xs:element minOccurs=&quot;0&quot; ref=&quot;name&quot;/&gt;<br>        &lt;xs:element minOccurs=&quot;0&quot; ref=&quot;CF&quot;/&gt;<br>        &lt;xs:element minOccurs=&quot;0&quot; maxOccurs=&quot;unbounded&quot; ref=&quot;GCMD&quot;/&gt;<br>      &lt;/xs:sequence&gt;<br>      &lt;xs:attribute name=&quot;code&quot; use=&quot;required&quot; type=&quot;xs:integer&quot;/&gt;<br>    &lt;/xs:complexType&gt;<br>  &lt;/xs:element&gt;<br>  &lt;xs:element name=&quot;description&quot; type=&quot;xs:string&quot;/&gt;<br>  &lt;xs:element name=&quot;units&quot; type=&quot;xs:string&quot;/&gt;<br>  &lt;xs:element name=&quot;name&quot; type=&quot;xs:string&quot;/&gt;<br>  &lt;xs:element name=&quot;CF&quot; type=&quot;xs:NCName&quot;/&gt;<br>  &lt;xs:element name=&quot;GCMD&quot;&gt;<br>    &lt;xs:complexType mixed=&quot;true&quot;&gt;<br>      &lt;xs:attribute name=&quot;ifLevelType&quot; type=&quot;xs:integer&quot;/&gt;<br>    &lt;/xs:complexType&gt;<br>  &lt;/xs:element&gt;<br>&lt;/xs:schema&gt;
+    </pre>
+<p> Example:<br>
+    </p>
+<pre>&lt;?xml version=&quot;1.0&quot; ?&gt;<br>
+
+
+
+&lt;parameterMap&gt;<br>  &lt;title&gt;WMO GRIB1 Parameter Code Table 3&lt;/title&gt;<br>  &lt;source&gt;http://dss.ucar.edu/docs/formats/grib/gribdoc/params.html&lt;/source&gt;<br>  &lt;parameter code=&quot;1&quot;&gt;<br>    &lt;description&gt;Pressure&lt;/description&gt;<br>    &lt;units&gt;Pa&lt;/units&gt;<br>    &lt;name&gt;PRES&lt;/name&gt;<br>	   &lt;CF&gt;air_pressure&lt;/CF&gt;<br>    &lt;GCMD ifLevelType=&quot;1&quot;&gt;EARTH SCIENCE &gt; Atmosphere &gt; Atmospheric Pressure &gt; Surface Pressure&lt;/GCMD&gt;<br>    &lt;GCMD ifLevelType=&quot;2&quot;&gt;EARTH SCIENCE &gt; Atmosphere &gt; Clouds &gt; Cloud Base Pressure&lt;/GCMD&gt;<br>    &lt;GCMD ifLevelType=&quot;3&quot;&gt;EARTH SCIENCE &gt; Atmosphere &gt; Clouds &gt; Cloud Top Pressure&lt;/GCMD&gt;<br>    &lt;GCMD ifLevelType=&quot;7&quot;&gt;EARTH SCIENCE &gt; Atmosphere &gt; Altitude &gt; Tropopause&lt;/GCMD&gt;<br>    &lt;GCMD ifLevelType=&quot;102&quot;&gt;EARTH SCIENCE &gt; Atmosphere &gt; Atmospheric Pressure &gt; Sea Level Pressure&lt;/GCMD&gt;<br>    &lt;GCMD&gt;EARTH SCIENCE &gt; Atmosphere &gt; Atmospheric Pressure &gt; Hydrostatic Pressure&lt;/GCMD&gt;<br>  &lt;/parameter&gt;<br>  &lt;parameter code=&quot;2&quot;&gt;<br>    &lt;description&gt;Pressure reduced to MSL&lt;/description&gt;<br>    &lt;units&gt;Pa&lt;/units&gt;<br>    &lt;name&gt;PRMSL&lt;/name&gt;<br>  &lt;/parameter&gt;<br>  &lt;parameter code=&quot;3&quot;&gt;<br>    &lt;description&gt;Pressure tendency&lt;/description&gt;<br>    &lt;units&gt;Pa/s&lt;/units&gt;<br>    &lt;name&gt;PTEND&lt;/name&gt;<br>    &lt;CF&gt;tendency_of_air_pressure&lt;/CF&gt;<br>    &lt;GCMD&gt;EARTH SCIENCE &gt; Atmosphere &gt; Atmospheric Pressure &gt; Pressure Tendency&lt;/GCMD&gt;<br>  &lt;/parameter&gt;<br>  &lt;parameter code=&quot;4&quot;&gt;<br>    &lt;description&gt;Potential vorticity&lt;/description&gt;<br>    &lt;units&gt;K.m2.kg-1.s-1&lt;/units&gt;<br>    &lt;name&gt;PVORT&lt;/name&gt;<br>    &lt;CF&gt;ertel_potential_vorticity&lt;/CF&gt;<br>    &lt;GCMD&gt;EARTH SCIENCE &gt; Atmosphere &gt; Atmospheric Winds &gt; Vorticity&lt;/GCMD&gt;<br>  &lt;/parameter&gt;<br>  &lt;parameter code=&quot;5&quot;&gt;<br>    &lt;description&gt;ICAO Standard Atmosphere reference height&lt;/description&gt;<br>    &lt;units&gt;m&lt;/units&gt;<br>    &lt;name&gt;ICAHT&lt;/name&gt;<br>  &lt;/parameter&gt;
+   ...
+
+&lt;/parameterMap&gt;</pre>
+<hr WIDTH="100%">
+<h2>Reading Grib-2<a name="ReadGrib2" id="ReadGrib2"></a> files with the CDM library version 4.3 (incomplete)</h2>
+<h3>Homogeneity requirements for collections of GRIB records</h3>
+<p>The CDM library makes certain assumtions about collections of GRIB records, called <strong><em>homegeneity requirements</em></strong>:</p>
+<ul>
+  <li>The center, subcenter ids are assumed constant for all records.</li>
+  <li>The table version may differ across records.</li>
+  <li>The reference dates may differ across records.</li>
+</ul>
+<h3>Constructing CDM Variables from collections of GRIB records</h3>
+<p>The CDM library takes unordered collections of GRIB records and groups them into 3D or 4D CDM Variables with a time and optional vertical dimension. It uses the following GRIB fields to construct a unique variable:</p>
+<ul>
+  <li>Discipline (octet 7 of Indicator section)</li>
+  <li>Category (octet 10 of PDS)</li>
+  <li>Parameter (octet 11 of PDS)</li>
+  <li>Level-1 Type (eg octet 23 of PDS template 0)</li>
+  <li>is a vertical layer (Level-2 Type exists) (eg octet 29 of PDS template 0)</li>
+  <li>Statistical process Type for time averages (PDS templates 8-14) (eg octet 47 of PDS template 8)</li>
+  <li>Ensemble derived Type (PDS templates 2-4)  (eg octet 35 of PDS template 2)</li>
+  <li>Probability Type (octet 11 of PDS)</li>
+  <li>GDS hashcode</li>
+</ul>
+<p>see <strong>ucar.nc2.grib.grib2.Grib2Record.cdmVariableHash()</strong> for exact definition.</p>
+<hr WIDTH="100%">
+<address>
+<img src="../nc.gif" alt="" width="64" height="64"> This document is maintained by <a href="mailto:caron@unidata.ucar.edu">John Caron</a> and was last updated Nov 16, 2011
+</address>
+</body>
+</html>