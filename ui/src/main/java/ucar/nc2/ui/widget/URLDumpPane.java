/*
 * Copyright 1998-2009 University Corporation for Atmospheric Research/Unidata
 *
 * Portions of this software were developed by the Unidata Program at the
 * University Corporation for Atmospheric Research.
 *
 * Access and use of this software shall impose the following obligations
 * and understandings on the user. The user is granted the right, without
 * any fee or cost, to use, copy, modify, alter, enhance and distribute
 * this software, and any derivative works thereof, and its supporting
 * documentation for any purpose whatsoever, provided that this entire
 * notice appears in all copies of the software, derivative works and
 * supporting documentation.  Further, UCAR requests that the user credit
 * UCAR/Unidata in any publications that result from the use of this
 * software or in any product that includes this software. The names UCAR
 * and/or Unidata, however, may not be used in any advertising or publicity
 * to endorse or promote any products or commercial entity unless specific
 * written permission is obtained from UCAR/Unidata. The user also
 * understands that UCAR/Unidata is not obligated to provide the user with
 * any support, consulting, training or assistance of any kind with regard
 * to the use, operation and performance of this software nor to provide
 * the user with any updates, revisions, new versions or "bug fixes."
 *
 * THIS SOFTWARE IS PROVIDED BY UCAR/UNIDATA "AS IS" AND ANY EXPRESS OR
 * IMPLIED WARRANTIES, INCLUDING, BUT NOT LIMITED TO, THE IMPLIED
 * WARRANTIES OF MERCHANTABILITY AND FITNESS FOR A PARTICULAR PURPOSE ARE
 * DISCLAIMED. IN NO EVENT SHALL UCAR/UNIDATA BE LIABLE FOR ANY SPECIAL,
 * INDIRECT OR CONSEQUENTIAL DAMAGES OR ANY DAMAGES WHATSOEVER RESULTING
 * FROM LOSS OF USE, DATA OR PROFITS, WHETHER IN AN ACTION OF CONTRACT,
 * NEGLIGENCE OR OTHER TORTIOUS ACTION, ARISING OUT OF OR IN CONNECTION
 * WITH THE ACCESS, USE OR PERFORMANCE OF THIS SOFTWARE.
 */

package ucar.nc2.ui.widget;

import org.apache.http.entity.StringEntity;
import ucar.httpservices.*;
import org.apache.http.Header;
import ucar.nc2.constants.CDM;
import ucar.nc2.util.IO;
import ucar.unidata.util.Urlencoded;
import ucar.util.prefs.*;
import ucar.util.prefs.ui.*;

import java.awt.*;
import java.awt.event.*;
import java.io.*;
import java.net.*;
import java.util.*;
import java.util.List;
import java.util.zip.GZIPInputStream;
import java.util.zip.InflaterInputStream;
import javax.swing.*;


/**
 * A text widget to dump a web URL.
 * Uses java.net.HttpURLConnection or org.apache.http.
 *
 * @author John Caron
 * @see UrlAuthenticatorDialog
 */

public class URLDumpPane extends TextHistoryPane {
  private enum Library {
    Commons, java
  }

  private enum Command {
    GET, PUT, HEAD, OPTIONS
  }

  private ComboBox cb;
  private JComboBox implCB;
  private HttpURLConnection currentConnection = null;

  public URLDumpPane(PreferencesExt prefs) {
    super(true);

    // combo box holds a list of urls
    cb = new ComboBox(prefs);

    // holds Library impl enum
    implCB = new JComboBox<Library>();
    for (Library e : Library.values())
      implCB.addItem(e);

    JButton buttHead = new JButton("Head");
    buttHead.setToolTipText("Open URL connection, Headers only");
    buttHead.addActionListener(new ActionListener() {
      public void actionPerformed(ActionEvent e) {
        String urlString = (String) cb.getSelectedItem();
        process(urlString, Command.HEAD);
        gotoTop();
        cb.addItem(urlString);
      }
    });


    JButton buttRead = new JButton("Get");
    buttRead.setToolTipText("Open URL connection, Get content");
    buttRead.addActionListener(new ActionListener() {
      public void actionPerformed(ActionEvent e) {
        String urlString = (String) cb.getSelectedItem();
        process(urlString, Command.GET);
        gotoTop();
        cb.addItem(urlString);
      }
    });

    JButton buttOpt = new JButton("Options");
    buttOpt.setToolTipText("Server options using HttpClient");
    buttOpt.addActionListener(new ActionListener() {
      public void actionPerformed(ActionEvent e) {
        String urlString = (String) cb.getSelectedItem();
        process(urlString, Command.OPTIONS);
        gotoTop();
        cb.addItem(urlString);
      }
    });


    JButton buttPut = new JButton("Put");
    buttPut.setToolTipText("Put using HttpClient");
    buttPut.addActionListener(new ActionListener() {
      public void actionPerformed(ActionEvent e) {
        String urlString = (String) cb.getSelectedItem();
        process(urlString, Command.PUT);
        gotoTop();
        cb.addItem(urlString);
      }
    });

    JPanel buttPanel = new JPanel(new FlowLayout(FlowLayout.LEFT, 5, 0));
    buttPanel.add(implCB);
    buttPanel.add(buttHead);
    buttPanel.add(buttRead);
    buttPanel.add(buttOpt);
    buttPanel.add(buttPut);

    JPanel topPanel = new JPanel(new BorderLayout());
    topPanel.add(new JLabel("URL:"), BorderLayout.WEST);
    topPanel.add(cb, BorderLayout.CENTER);
    topPanel.add(buttPanel, BorderLayout.EAST);

    add(topPanel, BorderLayout.NORTH);
  }

  private void process(String urlString, Command cmd) {
    clear();

    Library impl = (Library) implCB.getSelectedItem();
    //if (impl == Library.HttpClient) {
    // openClient(urlString, cmd);
    // } else 
    if (impl == Library.Commons) {
      openURL2(urlString, cmd);
    } else if (impl == Library.java) {
      if (cmd == Command.GET)
        readURL(urlString);
      else if (cmd == Command.PUT)
        putURL(urlString);
      else
        openURL(urlString, cmd);
    }
  }

  /*
  ///////////////////////////////////////////////////////
  // Uses apache HttpComponents

  private void openClient(String urlString, Command cmd) {
    HttpEntity entity = null;
    try {
      org.apache.http.client.HttpClient httpclient = new DefaultHttpClient();

      // request
      HttpGet httpget = new HttpGet(urlString);
      appendLine("Request: " + httpget.getRequestLine());

      HttpParams params = httpget.getParams();
      appendLine("Params: ");
      showParameter(CoreProtocolPNames.HTTP_CONTENT_CHARSET, params);
      showParameter(CoreProtocolPNames.HTTP_ELEMENT_CHARSET, params);
      showParameter(CoreProtocolPNames.ORIGIN_SERVER, params);
      showParameter(CoreProtocolPNames.PROTOCOL_VERSION, params);
      showParameter(CoreProtocolPNames.STRICT_TRANSFER_ENCODING, params);
      showParameter(CoreProtocolPNames.USE_EXPECT_CONTINUE, params);
      showParameter(CoreProtocolPNames.USER_AGENT, params);
      showParameter(CoreProtocolPNames.WAIT_FOR_CONTINUE, params);

      //response
      BasicHttpContext localContext = new BasicHttpContext();
      HttpResponse response = httpclient.execute(httpget, localContext);

      appendLine("\nHttpContext: " + localContext);
      showAtribute(ExecutionContext.HTTP_CONNECTION, localContext);
      showAtribute(ExecutionContext.HTTP_PROXY_HOST, localContext);
      showAtribute(ExecutionContext.HTTP_REQ_SENT, localContext);
      showAtribute(ExecutionContext.HTTP_REQUEST, localContext);
      showAtribute(ExecutionContext.HTTP_RESPONSE, localContext);
      showAtribute(ExecutionContext.HTTP_TARGET_HOST, localContext);

      HttpRequest req = (HttpRequest) localContext.getAttribute(ExecutionContext.HTTP_REQUEST);
      appendLine("\nRequest Headers:");
      HeaderIterator it = req.headerIterator();
      while (it.hasNext()) {
        appendLine(" " + it.next().toString());
      }

      appendLine("\nResponse Headers:");
      it = response.headerIterator();
      while (it.hasNext()) {
        appendLine(" " + it.next().toString());
      }

      // content
      entity = response.getEntity();
      if (entity != null) {
        String contents = EntityUtils.toString(entity);
        if (contents.length() > 50 * 1000)
          contents = contents.substring(0, 50 * 1000);
        appendLine("\nContent:");
        appendLine(contents);
      }

    } catch (Exception e) {
      ByteArrayOutputStream bos = new ByteArrayOutputStream(5000);
      e.printStackTrace(new PrintStream(bos));
      appendLine(bos.toString());

    } finally {
      if (entity != null) try {
        entity.consumeContent();

      } catch (IOException e) {
        ByteArrayOutputStream bos = new ByteArrayOutputStream(5000);
        e.printStackTrace(new PrintStream(bos));
        appendLine(bos.toString());
      }
    }
  }

  private void showAtribute(String key, HttpContext localContext) {
    Object value = localContext.getAttribute(key);
    if (null != value)
      appendLine(" " + key + ": " + value);
  }

  private void showParameter(String key, HttpParams params) {
    Object value = params.getParameter(key);
    if (null != value)
      appendLine(" " + key + ": " + value);
  }  */

  private HTTPMethod processMethod (HTTPSession httpclient, Command cmd) throws HTTPException, UnsupportedEncodingException {
      HTTPMethod m = null;
      if (cmd == Command.GET)
          m = HTTPFactory.Get(httpclient);
      else if (cmd == Command.HEAD)
          m = HTTPFactory.Head(httpclient);
      else if (cmd == Command.OPTIONS)
          m = HTTPFactory.Options(httpclient);
      else if (cmd == Command.PUT) {
          m = HTTPFactory.Put(httpclient);
          m.setRequestContent(new StringEntity(ta.getText())); // was  setRequestContentAsString(ta.getText());
      }

      return m;
  }
  ///////////////////////////////////////////////////////
  // Uses apache commons HttpClient
  @Urlencoded
  private void openURL2(String urlString, Command cmd) {

<<<<<<< HEAD
    HTTPMethod m = null;
=======
    HTTPSession httpclient = null;
>>>>>>> df736f2f

    try (HTTPSession httpclient = HTTPFactory.newSession(urlString)) {
      /* you might think this works, but it doesnt:
      URI raw = new URI(urlString.trim());
      appendLine("raw scheme= " + raw.getScheme() + "\n auth= " + raw.getRawAuthority() + "\n path= " + raw.getRawPath() +
           "\n query= " + raw.getRawQuery() + "\n fragment= " + raw.getRawFragment()+"\n");

      URI url = new URI(raw.getScheme(), raw.getRawAuthority(),
              URIUtil.encodePath(raw.getRawPath()),
              URIUtil.encodeQuery(raw.getRawQuery()),
              raw.getRawFragment());
      appendLine("encoded scheme= " + url.getScheme() + "\n auth= " + url.getAuthority() + "\n path= " + url.getPath() +
           "\n query= " + url.getQuery() + "\n fragment= " + url.getFragment()+"\n");
      urlString = url.toString();
              */

      //urlString = URLnaming.escapeQuery(urlString);
<<<<<<< HEAD
      if (cmd == Command.GET)
          m = HTTPFactory.Get(httpclient);
      else if (cmd == Command.HEAD)
          m = HTTPFactory.Head(httpclient);
      else if (cmd == Command.OPTIONS)
          m = HTTPFactory.Options(httpclient);
      else if (cmd == Command.PUT) {
          m = HTTPFactory.Put(httpclient);
          m.setRequestContent(new StringEntity(ta.getText())); // was  setRequestContentAsString(ta.getText());
      }

      m.setRequestHeader("Accept-Encoding", "gzip,deflate");

      /* FIX
      appendLine("HttpClient " + m.getName() + " " + urlString);

      appendLine("   do Authentication= " + m.getDoAuthentication());
      appendLine("   follow Redirects= " + m.getFollowRedirects());


      appendLine("   cookie policy= " + p.getCookiePolicy());
      appendLine("   http version= " + p.getVersion().toString());
      appendLine("   timeout (msecs)= " + p.getSoTimeout());
      appendLine("   virtual host= " + p.getVirtualHost());
      */
      printHeaders("Request Headers = ", m.getRequestHeaders());
      appendLine(" ");

      m.execute();

      printHeaders("Request Headers2 = ", m.getRequestHeaders());
      appendLine(" ");

      appendLine("Status = " + m.getStatusCode() + " " + m.getStatusText());
      appendLine("Status Line = " + m.getStatusLine());
      printHeaders("Response Headers = ", m.getResponseHeaders());
      if (cmd == Command.GET) {
        appendLine("\nResponseBody---------------");

        String charset = m.getResponseCharSet();
        if (charset == null) charset = CDM.UTF8;
        String contents = null;

        // check for deflate and gzip compression
        Header h = m.getResponseHeader("content-encoding");
        String encoding = (h == null) ? null : h.getValue();
=======
      httpclient = HTTPFactory.newSession(urlString);
>>>>>>> df736f2f


      try ( HTTPMethod m = processMethod(httpclient, cmd) ) {
        m.setRequestHeader("Accept-Encoding", "gzip,deflate");

        /* FIX
        appendLine("HttpClient " + m.getName() + " " + urlString);

        appendLine("   do Authentication= " + m.getDoAuthentication());
        appendLine("   follow Redirects= " + m.getFollowRedirects());

        appendLine("   cookie policy= " + p.getCookiePolicy());
        appendLine("   http version= " + p.getVersion().toString());
        appendLine("   timeout (msecs)= " + p.getSoTimeout());
        appendLine("   virtual host= " + p.getVirtualHost());
        */
        printHeaders("Request Headers = ", m.getRequestHeaders());
        appendLine(" ");

        m.execute();

        printHeaders("Request Headers2 = ", m.getRequestHeaders());
        appendLine(" ");

        appendLine("Status = " + m.getStatusCode() + " " + m.getStatusText());
        appendLine("Status Line = " + m.getStatusLine());
        printHeaders("Response Headers = ", m.getResponseHeaders());
        if (cmd == Command.OPTIONS) {
          printSet("AllowedMethods = ", m.getAllowedMethods());
        } else if (cmd == Command.GET) {
          appendLine("\nResponseBody---------------");

          String charset = m.getResponseCharSet();
          if (charset == null) { charset = CDM.UTF8; }

          String contents = null;

          // check for deflate and gzip compression
          Header h = m.getResponseHeader("content-encoding");
          String encoding = (h == null) ? null : h.getValue();

          if (encoding != null && encoding.equals("deflate")) {
            byte[] body = m.getResponseAsBytes();
            try (InputStream is = new BufferedInputStream(new InflaterInputStream(new ByteArrayInputStream(body)), 10000)) {
              contents = IO.readContents(is, charset);
              double ratio = (double) contents.length() / body.length;
              appendLine("  deflate encoded=" + body.length + " decoded=" + contents.length() + " ratio= " + ratio);
            }
          } else if (encoding != null && encoding.equals("gzip")) {
            byte[] body = m.getResponseAsBytes();
            try (InputStream is = new BufferedInputStream(new GZIPInputStream(new ByteArrayInputStream(body)), 10000)) {
              contents = IO.readContents(is, charset);
              double ratio = (double) contents.length() / body.length;
              appendLine("  gzip encoded=" + body.length + " decoded=" + contents.length() + " ratio= " + ratio);
            }
          } else {
            byte[] body = m.getResponseAsBytes(50 * 1000); // max 50 Kbytes
            contents = new String(body, charset);
          }

          if (contents.length() > 50 * 1000) {
            contents = contents.substring(0, 50 * 1000);
          }
          appendLine(contents);
        }
      }
    } catch (Exception e) {
      ByteArrayOutputStream bos = new ByteArrayOutputStream(5000);
      e.printStackTrace(new PrintStream(bos));
      appendLine(bos.toString());
<<<<<<< HEAD
=======
    } finally {
      if (httpclient != null) {httpclient.close();}
>>>>>>> df736f2f
    }
  }

  private void printHeaders(String title, Header[] heads) {
    if (heads == null) return;
    appendLine(title);
    for (int i = 0; i < heads.length; i++) {
      Header head = heads[i];
      append("  " + head.toString() +"\n");
    }
  }

  private void printSet(String title, Set<String> en) {
    appendLine(title);
    for(String s: en) {
      append("  " + s);
    }
    appendLine("");
  }

  ///////////////////////////////////////////////////////
  ///////////////////////////////////////////////////////
  // Uses java.net

  private void openURL(String urlString, Command command) {
    try {
      //Open the URLConnection for reading
      URL u = new URL(urlString);
      currentConnection = (HttpURLConnection) u.openConnection();
      currentConnection.setRequestMethod(command.toString()); // GET or HEAD
      currentConnection.setAllowUserInteraction(true);

      clear();
      appendLine(command + " request for " + urlString);

      // request headers
      Map<String, List<String>> reqs = currentConnection.getRequestProperties();
      for (String key : reqs.keySet()) {
        append(" " + key + ": ");
        for (String v : reqs.get(key))
          append(v + " ");
        appendLine("");
      }
      appendLine("");
      appendLine("getFollowRedirects=" + HttpURLConnection.getFollowRedirects());
      appendLine("getInstanceFollowRedirects=" + currentConnection.getInstanceFollowRedirects());
      appendLine("AllowUserInteraction=" + currentConnection.getAllowUserInteraction());
      appendLine("");

      int code = currentConnection.getResponseCode();
      String response = currentConnection.getResponseMessage();

      // response headers
      appendLine(" HTTP/1.x " + code + " " + response);
      appendLine(" content-length: " + currentConnection.getContentLength());
      appendLine(" content-encoding: " + currentConnection.getContentEncoding());
      appendLine(" content-type: " + currentConnection.getContentType());
      appendLine("\nHeaders: ");

      for (int j = 1; true; j++) {
        String header = currentConnection.getHeaderField(j);
        String key = currentConnection.getHeaderFieldKey(j);
        if (header == null || key == null) break;
        appendLine(" " + key + ": " + header);
      }

      appendLine("");
      appendLine("contents:");

      // read it
      java.io.InputStream is = currentConnection.getInputStream();
      ByteArrayOutputStream bout = new ByteArrayOutputStream(200000);
      IO.copy(is, bout);
      is.close();

      append(new String(bout.toByteArray()));
      appendLine("end contents");

    } catch (MalformedURLException e) {
      append(urlString + " is not a parseable URL");
    }
    catch (IOException e) {
      e.printStackTrace();
      System.err.println(e);
    }
  }

  private void readURL(String urlString) {
    try {
      //Open the URLConnection for reading
      URL u = new URL(urlString);
      currentConnection = (HttpURLConnection) u.openConnection();
      //uc.setAllowUserInteraction(true);

      clear();
      appendLine("GET request for " + urlString);

      // request headers
      Map<String, List<String>> reqs = currentConnection.getRequestProperties();
      for (String key : reqs.keySet()) {
        append(" " + key + ": ");
        for (String v : reqs.get(key))
          append(v + " ");
        appendLine("");
      }
      appendLine("");

      int code = currentConnection.getResponseCode();
      String response = currentConnection.getResponseMessage();

      // result headers
      appendLine(" HTTP/1.x " + code + " " + response);
      for (int j = 1; true; j++) {
        String header = currentConnection.getHeaderField(j);
        String key = currentConnection.getHeaderFieldKey(j);
        if (header == null || key == null) break;
        appendLine(" " + key + ": " + header);
      }

      appendLine("");

      // read it
      java.io.InputStream is = currentConnection.getInputStream();
      ByteArrayOutputStream bout = new ByteArrayOutputStream(200000);
      IO.copy(is, bout);
      is.close();

      append(new String(bout.toByteArray()));

    } catch (MalformedURLException e) {
      append(urlString + " is not a parseable URL");
    }
    catch (IOException e) {
      e.printStackTrace();
      System.err.println(e);
      appendLine(e.getMessage());
    }
  }

  /* public void setURL(String urlString) {
     if (urlString == null) return;

     task = new GetContentsTask(urlString);
     thredds.ui.ProgressMonitor pm = new thredds.ui.ProgressMonitor(task);
     pm.addActionListener(new ActionListener() {
       public void actionPerformed(ActionEvent e) {
         // System.out.println(" setURL event"+e.getActionCommand());
         if (e.getActionCommand().equals("success")) {
           ta.setText(task.contents);
         }

       }
     });
     pm.start(this, "Open URL " + urlString, 10);
     return;
   }  */

  public void setURL(String urlString) {
    if (urlString == null) return;
    cb.addItem(urlString);
    clear();
  }

  void putURL(String urlString) {
    if (urlString == null) return;
    String contents = ta.getText();
    IO.HttpResult result = IO.putToURL(urlString, contents);
    javax.swing.JOptionPane.showMessageDialog(this, "Status code= " + result.statusCode + "\n" + result.message);
  }

  public void save() {
    cb.save();
  }

  public void append(String text) {
    ta.append(text);
  }

  /* public class ConsoleAuthPrompter implements CredentialsProvider {

    private BufferedReader in = null;

    public ConsoleAuthPrompter() {
      super();
      this.in = new BufferedReader(new InputStreamReader(System.in));
    }

    private String readConsole() throws IOException {
      return this.in.readLine();
    }

    public Credentials getCredentials(final AuthScheme authscheme, final String host, int port, boolean proxy)
            throws CredentialsNotAvailableException {

      if (authscheme == null) {
        return null;
      }

      System.out.println("getCredentials AuthScheme="+authscheme.getClass().getName());
      System.out.println("  authscheme="+authscheme.getSchemeName()+" realm="+authscheme.getRealm()+" connect="+authscheme.isConnectionBased());
      System.out.println("  host="+host+" port= "+port +"proxy="+proxy);

      try {
        if (authscheme instanceof NTLMScheme) {
          System.out.println(host + ":" + port + " requires Windows authentication");
          System.out.print("Enter domain: ");
          String domain = readConsole();
          System.out.print("Enter username: ");
          String user = readConsole();
          System.out.print("Enter password: ");
          String password = readConsole();
          return new NTCredentials(user, password, host, domain);
        } else if (authscheme instanceof RFC2617Scheme) {
          System.out.println(host + ":" + port + " requires authentication with the realm '"
                  + authscheme.getRealm() + "'");
          System.out.print("Enter username: ");
          String user = readConsole();
          System.out.print("Enter password: ");
          String password = readConsole();
          return new UsernamePasswordCredentials(user, password);
        } else {
          throw new CredentialsNotAvailableException("Unsupported authentication scheme: " +
                  authscheme.getSchemeName());
        }
      } catch (IOException e) {
        throw new CredentialsNotAvailableException(e.getMessage(), e);
      }
    }
  } */

  private class GetContentsTask extends ProgressMonitorTask {
    String urlString;
    String contents;

    GetContentsTask(String urlString) {
      this.urlString = urlString;
    }

    public void run() {
      try {
        contents = IO.readURLcontentsWithException(urlString);
      } catch (IOException e) {
        setError(e.getMessage());
        done = true;
        return;
      }

      success = !cancel;
      done = true;
    }
  }

  private static XMLStore xstore;
  private static URLDumpPane main;

  public static void main(String args[]) throws Exception {
    JFrame frame = new JFrame("URL Dump Pane");
    frame.addWindowListener(new WindowAdapter() {
      public void windowClosing(WindowEvent e) {
        try {
          main.save();
          xstore.save();
        } catch (IOException ioe) {
        }
        System.exit(0);
      }
    });

    java.net.Authenticator.setDefault(new UrlAuthenticatorDialog(frame));

    // open up the preferences file(s)
    try {
      String storeFilename = XMLStore.makeStandardFilename(".unidata", "URLDumpPane.xml");
      xstore = XMLStore.createFromFile(storeFilename, null);
    } catch (java.io.IOException e) {
      e.printStackTrace();
    }
    PreferencesExt store = xstore.getPreferences();

    main = new URLDumpPane(store);

    frame.getContentPane().add(main);
    frame.pack();
    frame.setLocation(200, 200);
    frame.setSize(900, 700);
    frame.setVisible(true);
  }

}<|MERGE_RESOLUTION|>--- conflicted
+++ resolved
@@ -1,711 +1,662 @@
-/*
- * Copyright 1998-2009 University Corporation for Atmospheric Research/Unidata
- *
- * Portions of this software were developed by the Unidata Program at the
- * University Corporation for Atmospheric Research.
- *
- * Access and use of this software shall impose the following obligations
- * and understandings on the user. The user is granted the right, without
- * any fee or cost, to use, copy, modify, alter, enhance and distribute
- * this software, and any derivative works thereof, and its supporting
- * documentation for any purpose whatsoever, provided that this entire
- * notice appears in all copies of the software, derivative works and
- * supporting documentation.  Further, UCAR requests that the user credit
- * UCAR/Unidata in any publications that result from the use of this
- * software or in any product that includes this software. The names UCAR
- * and/or Unidata, however, may not be used in any advertising or publicity
- * to endorse or promote any products or commercial entity unless specific
- * written permission is obtained from UCAR/Unidata. The user also
- * understands that UCAR/Unidata is not obligated to provide the user with
- * any support, consulting, training or assistance of any kind with regard
- * to the use, operation and performance of this software nor to provide
- * the user with any updates, revisions, new versions or "bug fixes."
- *
- * THIS SOFTWARE IS PROVIDED BY UCAR/UNIDATA "AS IS" AND ANY EXPRESS OR
- * IMPLIED WARRANTIES, INCLUDING, BUT NOT LIMITED TO, THE IMPLIED
- * WARRANTIES OF MERCHANTABILITY AND FITNESS FOR A PARTICULAR PURPOSE ARE
- * DISCLAIMED. IN NO EVENT SHALL UCAR/UNIDATA BE LIABLE FOR ANY SPECIAL,
- * INDIRECT OR CONSEQUENTIAL DAMAGES OR ANY DAMAGES WHATSOEVER RESULTING
- * FROM LOSS OF USE, DATA OR PROFITS, WHETHER IN AN ACTION OF CONTRACT,
- * NEGLIGENCE OR OTHER TORTIOUS ACTION, ARISING OUT OF OR IN CONNECTION
- * WITH THE ACCESS, USE OR PERFORMANCE OF THIS SOFTWARE.
- */
-
-package ucar.nc2.ui.widget;
-
-import org.apache.http.entity.StringEntity;
-import ucar.httpservices.*;
-import org.apache.http.Header;
-import ucar.nc2.constants.CDM;
-import ucar.nc2.util.IO;
-import ucar.unidata.util.Urlencoded;
-import ucar.util.prefs.*;
-import ucar.util.prefs.ui.*;
-
-import java.awt.*;
-import java.awt.event.*;
-import java.io.*;
-import java.net.*;
-import java.util.*;
-import java.util.List;
-import java.util.zip.GZIPInputStream;
-import java.util.zip.InflaterInputStream;
-import javax.swing.*;
-
-
-/**
- * A text widget to dump a web URL.
- * Uses java.net.HttpURLConnection or org.apache.http.
- *
- * @author John Caron
- * @see UrlAuthenticatorDialog
- */
-
-public class URLDumpPane extends TextHistoryPane {
-  private enum Library {
-    Commons, java
-  }
-
-  private enum Command {
-    GET, PUT, HEAD, OPTIONS
-  }
-
-  private ComboBox cb;
-  private JComboBox implCB;
-  private HttpURLConnection currentConnection = null;
-
-  public URLDumpPane(PreferencesExt prefs) {
-    super(true);
-
-    // combo box holds a list of urls
-    cb = new ComboBox(prefs);
-
-    // holds Library impl enum
-    implCB = new JComboBox<Library>();
-    for (Library e : Library.values())
-      implCB.addItem(e);
-
-    JButton buttHead = new JButton("Head");
-    buttHead.setToolTipText("Open URL connection, Headers only");
-    buttHead.addActionListener(new ActionListener() {
-      public void actionPerformed(ActionEvent e) {
-        String urlString = (String) cb.getSelectedItem();
-        process(urlString, Command.HEAD);
-        gotoTop();
-        cb.addItem(urlString);
-      }
-    });
-
-
-    JButton buttRead = new JButton("Get");
-    buttRead.setToolTipText("Open URL connection, Get content");
-    buttRead.addActionListener(new ActionListener() {
-      public void actionPerformed(ActionEvent e) {
-        String urlString = (String) cb.getSelectedItem();
-        process(urlString, Command.GET);
-        gotoTop();
-        cb.addItem(urlString);
-      }
-    });
-
-    JButton buttOpt = new JButton("Options");
-    buttOpt.setToolTipText("Server options using HttpClient");
-    buttOpt.addActionListener(new ActionListener() {
-      public void actionPerformed(ActionEvent e) {
-        String urlString = (String) cb.getSelectedItem();
-        process(urlString, Command.OPTIONS);
-        gotoTop();
-        cb.addItem(urlString);
-      }
-    });
-
-
-    JButton buttPut = new JButton("Put");
-    buttPut.setToolTipText("Put using HttpClient");
-    buttPut.addActionListener(new ActionListener() {
-      public void actionPerformed(ActionEvent e) {
-        String urlString = (String) cb.getSelectedItem();
-        process(urlString, Command.PUT);
-        gotoTop();
-        cb.addItem(urlString);
-      }
-    });
-
-    JPanel buttPanel = new JPanel(new FlowLayout(FlowLayout.LEFT, 5, 0));
-    buttPanel.add(implCB);
-    buttPanel.add(buttHead);
-    buttPanel.add(buttRead);
-    buttPanel.add(buttOpt);
-    buttPanel.add(buttPut);
-
-    JPanel topPanel = new JPanel(new BorderLayout());
-    topPanel.add(new JLabel("URL:"), BorderLayout.WEST);
-    topPanel.add(cb, BorderLayout.CENTER);
-    topPanel.add(buttPanel, BorderLayout.EAST);
-
-    add(topPanel, BorderLayout.NORTH);
-  }
-
-  private void process(String urlString, Command cmd) {
-    clear();
-
-    Library impl = (Library) implCB.getSelectedItem();
-    //if (impl == Library.HttpClient) {
-    // openClient(urlString, cmd);
-    // } else 
-    if (impl == Library.Commons) {
-      openURL2(urlString, cmd);
-    } else if (impl == Library.java) {
-      if (cmd == Command.GET)
-        readURL(urlString);
-      else if (cmd == Command.PUT)
-        putURL(urlString);
-      else
-        openURL(urlString, cmd);
-    }
-  }
-
-  /*
-  ///////////////////////////////////////////////////////
-  // Uses apache HttpComponents
-
-  private void openClient(String urlString, Command cmd) {
-    HttpEntity entity = null;
-    try {
-      org.apache.http.client.HttpClient httpclient = new DefaultHttpClient();
-
-      // request
-      HttpGet httpget = new HttpGet(urlString);
-      appendLine("Request: " + httpget.getRequestLine());
-
-      HttpParams params = httpget.getParams();
-      appendLine("Params: ");
-      showParameter(CoreProtocolPNames.HTTP_CONTENT_CHARSET, params);
-      showParameter(CoreProtocolPNames.HTTP_ELEMENT_CHARSET, params);
-      showParameter(CoreProtocolPNames.ORIGIN_SERVER, params);
-      showParameter(CoreProtocolPNames.PROTOCOL_VERSION, params);
-      showParameter(CoreProtocolPNames.STRICT_TRANSFER_ENCODING, params);
-      showParameter(CoreProtocolPNames.USE_EXPECT_CONTINUE, params);
-      showParameter(CoreProtocolPNames.USER_AGENT, params);
-      showParameter(CoreProtocolPNames.WAIT_FOR_CONTINUE, params);
-
-      //response
-      BasicHttpContext localContext = new BasicHttpContext();
-      HttpResponse response = httpclient.execute(httpget, localContext);
-
-      appendLine("\nHttpContext: " + localContext);
-      showAtribute(ExecutionContext.HTTP_CONNECTION, localContext);
-      showAtribute(ExecutionContext.HTTP_PROXY_HOST, localContext);
-      showAtribute(ExecutionContext.HTTP_REQ_SENT, localContext);
-      showAtribute(ExecutionContext.HTTP_REQUEST, localContext);
-      showAtribute(ExecutionContext.HTTP_RESPONSE, localContext);
-      showAtribute(ExecutionContext.HTTP_TARGET_HOST, localContext);
-
-      HttpRequest req = (HttpRequest) localContext.getAttribute(ExecutionContext.HTTP_REQUEST);
-      appendLine("\nRequest Headers:");
-      HeaderIterator it = req.headerIterator();
-      while (it.hasNext()) {
-        appendLine(" " + it.next().toString());
-      }
-
-      appendLine("\nResponse Headers:");
-      it = response.headerIterator();
-      while (it.hasNext()) {
-        appendLine(" " + it.next().toString());
-      }
-
-      // content
-      entity = response.getEntity();
-      if (entity != null) {
-        String contents = EntityUtils.toString(entity);
-        if (contents.length() > 50 * 1000)
-          contents = contents.substring(0, 50 * 1000);
-        appendLine("\nContent:");
-        appendLine(contents);
-      }
-
-    } catch (Exception e) {
-      ByteArrayOutputStream bos = new ByteArrayOutputStream(5000);
-      e.printStackTrace(new PrintStream(bos));
-      appendLine(bos.toString());
-
-    } finally {
-      if (entity != null) try {
-        entity.consumeContent();
-
-      } catch (IOException e) {
-        ByteArrayOutputStream bos = new ByteArrayOutputStream(5000);
-        e.printStackTrace(new PrintStream(bos));
-        appendLine(bos.toString());
-      }
-    }
-  }
-
-  private void showAtribute(String key, HttpContext localContext) {
-    Object value = localContext.getAttribute(key);
-    if (null != value)
-      appendLine(" " + key + ": " + value);
-  }
-
-  private void showParameter(String key, HttpParams params) {
-    Object value = params.getParameter(key);
-    if (null != value)
-      appendLine(" " + key + ": " + value);
-  }  */
-
-  private HTTPMethod processMethod (HTTPSession httpclient, Command cmd) throws HTTPException, UnsupportedEncodingException {
-      HTTPMethod m = null;
-      if (cmd == Command.GET)
-          m = HTTPFactory.Get(httpclient);
-      else if (cmd == Command.HEAD)
-          m = HTTPFactory.Head(httpclient);
-      else if (cmd == Command.OPTIONS)
-          m = HTTPFactory.Options(httpclient);
-      else if (cmd == Command.PUT) {
-          m = HTTPFactory.Put(httpclient);
-          m.setRequestContent(new StringEntity(ta.getText())); // was  setRequestContentAsString(ta.getText());
-      }
-
-      return m;
-  }
-  ///////////////////////////////////////////////////////
-  // Uses apache commons HttpClient
-  @Urlencoded
-  private void openURL2(String urlString, Command cmd) {
-
-<<<<<<< HEAD
-    HTTPMethod m = null;
-=======
-    HTTPSession httpclient = null;
->>>>>>> df736f2f
-
-    try (HTTPSession httpclient = HTTPFactory.newSession(urlString)) {
-      /* you might think this works, but it doesnt:
-      URI raw = new URI(urlString.trim());
-      appendLine("raw scheme= " + raw.getScheme() + "\n auth= " + raw.getRawAuthority() + "\n path= " + raw.getRawPath() +
-           "\n query= " + raw.getRawQuery() + "\n fragment= " + raw.getRawFragment()+"\n");
-
-      URI url = new URI(raw.getScheme(), raw.getRawAuthority(),
-              URIUtil.encodePath(raw.getRawPath()),
-              URIUtil.encodeQuery(raw.getRawQuery()),
-              raw.getRawFragment());
-      appendLine("encoded scheme= " + url.getScheme() + "\n auth= " + url.getAuthority() + "\n path= " + url.getPath() +
-           "\n query= " + url.getQuery() + "\n fragment= " + url.getFragment()+"\n");
-      urlString = url.toString();
-              */
-
-      //urlString = URLnaming.escapeQuery(urlString);
-<<<<<<< HEAD
-      if (cmd == Command.GET)
-          m = HTTPFactory.Get(httpclient);
-      else if (cmd == Command.HEAD)
-          m = HTTPFactory.Head(httpclient);
-      else if (cmd == Command.OPTIONS)
-          m = HTTPFactory.Options(httpclient);
-      else if (cmd == Command.PUT) {
-          m = HTTPFactory.Put(httpclient);
-          m.setRequestContent(new StringEntity(ta.getText())); // was  setRequestContentAsString(ta.getText());
-      }
-
-      m.setRequestHeader("Accept-Encoding", "gzip,deflate");
-
-      /* FIX
-      appendLine("HttpClient " + m.getName() + " " + urlString);
-
-      appendLine("   do Authentication= " + m.getDoAuthentication());
-      appendLine("   follow Redirects= " + m.getFollowRedirects());
-
-
-      appendLine("   cookie policy= " + p.getCookiePolicy());
-      appendLine("   http version= " + p.getVersion().toString());
-      appendLine("   timeout (msecs)= " + p.getSoTimeout());
-      appendLine("   virtual host= " + p.getVirtualHost());
-      */
-      printHeaders("Request Headers = ", m.getRequestHeaders());
-      appendLine(" ");
-
-      m.execute();
-
-      printHeaders("Request Headers2 = ", m.getRequestHeaders());
-      appendLine(" ");
-
-      appendLine("Status = " + m.getStatusCode() + " " + m.getStatusText());
-      appendLine("Status Line = " + m.getStatusLine());
-      printHeaders("Response Headers = ", m.getResponseHeaders());
-      if (cmd == Command.GET) {
-        appendLine("\nResponseBody---------------");
-
-        String charset = m.getResponseCharSet();
-        if (charset == null) charset = CDM.UTF8;
-        String contents = null;
-
-        // check for deflate and gzip compression
-        Header h = m.getResponseHeader("content-encoding");
-        String encoding = (h == null) ? null : h.getValue();
-=======
-      httpclient = HTTPFactory.newSession(urlString);
->>>>>>> df736f2f
-
-
-      try ( HTTPMethod m = processMethod(httpclient, cmd) ) {
-        m.setRequestHeader("Accept-Encoding", "gzip,deflate");
-
-        /* FIX
-        appendLine("HttpClient " + m.getName() + " " + urlString);
-
-        appendLine("   do Authentication= " + m.getDoAuthentication());
-        appendLine("   follow Redirects= " + m.getFollowRedirects());
-
-        appendLine("   cookie policy= " + p.getCookiePolicy());
-        appendLine("   http version= " + p.getVersion().toString());
-        appendLine("   timeout (msecs)= " + p.getSoTimeout());
-        appendLine("   virtual host= " + p.getVirtualHost());
-        */
-        printHeaders("Request Headers = ", m.getRequestHeaders());
-        appendLine(" ");
-
-        m.execute();
-
-        printHeaders("Request Headers2 = ", m.getRequestHeaders());
-        appendLine(" ");
-
-        appendLine("Status = " + m.getStatusCode() + " " + m.getStatusText());
-        appendLine("Status Line = " + m.getStatusLine());
-        printHeaders("Response Headers = ", m.getResponseHeaders());
-        if (cmd == Command.OPTIONS) {
-          printSet("AllowedMethods = ", m.getAllowedMethods());
-        } else if (cmd == Command.GET) {
-          appendLine("\nResponseBody---------------");
-
-          String charset = m.getResponseCharSet();
-          if (charset == null) { charset = CDM.UTF8; }
-
-          String contents = null;
-
-          // check for deflate and gzip compression
-          Header h = m.getResponseHeader("content-encoding");
-          String encoding = (h == null) ? null : h.getValue();
-
-          if (encoding != null && encoding.equals("deflate")) {
-            byte[] body = m.getResponseAsBytes();
-            try (InputStream is = new BufferedInputStream(new InflaterInputStream(new ByteArrayInputStream(body)), 10000)) {
-              contents = IO.readContents(is, charset);
-              double ratio = (double) contents.length() / body.length;
-              appendLine("  deflate encoded=" + body.length + " decoded=" + contents.length() + " ratio= " + ratio);
-            }
-          } else if (encoding != null && encoding.equals("gzip")) {
-            byte[] body = m.getResponseAsBytes();
-            try (InputStream is = new BufferedInputStream(new GZIPInputStream(new ByteArrayInputStream(body)), 10000)) {
-              contents = IO.readContents(is, charset);
-              double ratio = (double) contents.length() / body.length;
-              appendLine("  gzip encoded=" + body.length + " decoded=" + contents.length() + " ratio= " + ratio);
-            }
-          } else {
-            byte[] body = m.getResponseAsBytes(50 * 1000); // max 50 Kbytes
-            contents = new String(body, charset);
-          }
-
-          if (contents.length() > 50 * 1000) {
-            contents = contents.substring(0, 50 * 1000);
-          }
-          appendLine(contents);
-        }
-      }
-    } catch (Exception e) {
-      ByteArrayOutputStream bos = new ByteArrayOutputStream(5000);
-      e.printStackTrace(new PrintStream(bos));
-      appendLine(bos.toString());
-<<<<<<< HEAD
-=======
-    } finally {
-      if (httpclient != null) {httpclient.close();}
->>>>>>> df736f2f
-    }
-  }
-
-  private void printHeaders(String title, Header[] heads) {
-    if (heads == null) return;
-    appendLine(title);
-    for (int i = 0; i < heads.length; i++) {
-      Header head = heads[i];
-      append("  " + head.toString() +"\n");
-    }
-  }
-
-  private void printSet(String title, Set<String> en) {
-    appendLine(title);
-    for(String s: en) {
-      append("  " + s);
-    }
-    appendLine("");
-  }
-
-  ///////////////////////////////////////////////////////
-  ///////////////////////////////////////////////////////
-  // Uses java.net
-
-  private void openURL(String urlString, Command command) {
-    try {
-      //Open the URLConnection for reading
-      URL u = new URL(urlString);
-      currentConnection = (HttpURLConnection) u.openConnection();
-      currentConnection.setRequestMethod(command.toString()); // GET or HEAD
-      currentConnection.setAllowUserInteraction(true);
-
-      clear();
-      appendLine(command + " request for " + urlString);
-
-      // request headers
-      Map<String, List<String>> reqs = currentConnection.getRequestProperties();
-      for (String key : reqs.keySet()) {
-        append(" " + key + ": ");
-        for (String v : reqs.get(key))
-          append(v + " ");
-        appendLine("");
-      }
-      appendLine("");
-      appendLine("getFollowRedirects=" + HttpURLConnection.getFollowRedirects());
-      appendLine("getInstanceFollowRedirects=" + currentConnection.getInstanceFollowRedirects());
-      appendLine("AllowUserInteraction=" + currentConnection.getAllowUserInteraction());
-      appendLine("");
-
-      int code = currentConnection.getResponseCode();
-      String response = currentConnection.getResponseMessage();
-
-      // response headers
-      appendLine(" HTTP/1.x " + code + " " + response);
-      appendLine(" content-length: " + currentConnection.getContentLength());
-      appendLine(" content-encoding: " + currentConnection.getContentEncoding());
-      appendLine(" content-type: " + currentConnection.getContentType());
-      appendLine("\nHeaders: ");
-
-      for (int j = 1; true; j++) {
-        String header = currentConnection.getHeaderField(j);
-        String key = currentConnection.getHeaderFieldKey(j);
-        if (header == null || key == null) break;
-        appendLine(" " + key + ": " + header);
-      }
-
-      appendLine("");
-      appendLine("contents:");
-
-      // read it
-      java.io.InputStream is = currentConnection.getInputStream();
-      ByteArrayOutputStream bout = new ByteArrayOutputStream(200000);
-      IO.copy(is, bout);
-      is.close();
-
-      append(new String(bout.toByteArray()));
-      appendLine("end contents");
-
-    } catch (MalformedURLException e) {
-      append(urlString + " is not a parseable URL");
-    }
-    catch (IOException e) {
-      e.printStackTrace();
-      System.err.println(e);
-    }
-  }
-
-  private void readURL(String urlString) {
-    try {
-      //Open the URLConnection for reading
-      URL u = new URL(urlString);
-      currentConnection = (HttpURLConnection) u.openConnection();
-      //uc.setAllowUserInteraction(true);
-
-      clear();
-      appendLine("GET request for " + urlString);
-
-      // request headers
-      Map<String, List<String>> reqs = currentConnection.getRequestProperties();
-      for (String key : reqs.keySet()) {
-        append(" " + key + ": ");
-        for (String v : reqs.get(key))
-          append(v + " ");
-        appendLine("");
-      }
-      appendLine("");
-
-      int code = currentConnection.getResponseCode();
-      String response = currentConnection.getResponseMessage();
-
-      // result headers
-      appendLine(" HTTP/1.x " + code + " " + response);
-      for (int j = 1; true; j++) {
-        String header = currentConnection.getHeaderField(j);
-        String key = currentConnection.getHeaderFieldKey(j);
-        if (header == null || key == null) break;
-        appendLine(" " + key + ": " + header);
-      }
-
-      appendLine("");
-
-      // read it
-      java.io.InputStream is = currentConnection.getInputStream();
-      ByteArrayOutputStream bout = new ByteArrayOutputStream(200000);
-      IO.copy(is, bout);
-      is.close();
-
-      append(new String(bout.toByteArray()));
-
-    } catch (MalformedURLException e) {
-      append(urlString + " is not a parseable URL");
-    }
-    catch (IOException e) {
-      e.printStackTrace();
-      System.err.println(e);
-      appendLine(e.getMessage());
-    }
-  }
-
-  /* public void setURL(String urlString) {
-     if (urlString == null) return;
-
-     task = new GetContentsTask(urlString);
-     thredds.ui.ProgressMonitor pm = new thredds.ui.ProgressMonitor(task);
-     pm.addActionListener(new ActionListener() {
-       public void actionPerformed(ActionEvent e) {
-         // System.out.println(" setURL event"+e.getActionCommand());
-         if (e.getActionCommand().equals("success")) {
-           ta.setText(task.contents);
-         }
-
-       }
-     });
-     pm.start(this, "Open URL " + urlString, 10);
-     return;
-   }  */
-
-  public void setURL(String urlString) {
-    if (urlString == null) return;
-    cb.addItem(urlString);
-    clear();
-  }
-
-  void putURL(String urlString) {
-    if (urlString == null) return;
-    String contents = ta.getText();
-    IO.HttpResult result = IO.putToURL(urlString, contents);
-    javax.swing.JOptionPane.showMessageDialog(this, "Status code= " + result.statusCode + "\n" + result.message);
-  }
-
-  public void save() {
-    cb.save();
-  }
-
-  public void append(String text) {
-    ta.append(text);
-  }
-
-  /* public class ConsoleAuthPrompter implements CredentialsProvider {
-
-    private BufferedReader in = null;
-
-    public ConsoleAuthPrompter() {
-      super();
-      this.in = new BufferedReader(new InputStreamReader(System.in));
-    }
-
-    private String readConsole() throws IOException {
-      return this.in.readLine();
-    }
-
-    public Credentials getCredentials(final AuthScheme authscheme, final String host, int port, boolean proxy)
-            throws CredentialsNotAvailableException {
-
-      if (authscheme == null) {
-        return null;
-      }
-
-      System.out.println("getCredentials AuthScheme="+authscheme.getClass().getName());
-      System.out.println("  authscheme="+authscheme.getSchemeName()+" realm="+authscheme.getRealm()+" connect="+authscheme.isConnectionBased());
-      System.out.println("  host="+host+" port= "+port +"proxy="+proxy);
-
-      try {
-        if (authscheme instanceof NTLMScheme) {
-          System.out.println(host + ":" + port + " requires Windows authentication");
-          System.out.print("Enter domain: ");
-          String domain = readConsole();
-          System.out.print("Enter username: ");
-          String user = readConsole();
-          System.out.print("Enter password: ");
-          String password = readConsole();
-          return new NTCredentials(user, password, host, domain);
-        } else if (authscheme instanceof RFC2617Scheme) {
-          System.out.println(host + ":" + port + " requires authentication with the realm '"
-                  + authscheme.getRealm() + "'");
-          System.out.print("Enter username: ");
-          String user = readConsole();
-          System.out.print("Enter password: ");
-          String password = readConsole();
-          return new UsernamePasswordCredentials(user, password);
-        } else {
-          throw new CredentialsNotAvailableException("Unsupported authentication scheme: " +
-                  authscheme.getSchemeName());
-        }
-      } catch (IOException e) {
-        throw new CredentialsNotAvailableException(e.getMessage(), e);
-      }
-    }
-  } */
-
-  private class GetContentsTask extends ProgressMonitorTask {
-    String urlString;
-    String contents;
-
-    GetContentsTask(String urlString) {
-      this.urlString = urlString;
-    }
-
-    public void run() {
-      try {
-        contents = IO.readURLcontentsWithException(urlString);
-      } catch (IOException e) {
-        setError(e.getMessage());
-        done = true;
-        return;
-      }
-
-      success = !cancel;
-      done = true;
-    }
-  }
-
-  private static XMLStore xstore;
-  private static URLDumpPane main;
-
-  public static void main(String args[]) throws Exception {
-    JFrame frame = new JFrame("URL Dump Pane");
-    frame.addWindowListener(new WindowAdapter() {
-      public void windowClosing(WindowEvent e) {
-        try {
-          main.save();
-          xstore.save();
-        } catch (IOException ioe) {
-        }
-        System.exit(0);
-      }
-    });
-
-    java.net.Authenticator.setDefault(new UrlAuthenticatorDialog(frame));
-
-    // open up the preferences file(s)
-    try {
-      String storeFilename = XMLStore.makeStandardFilename(".unidata", "URLDumpPane.xml");
-      xstore = XMLStore.createFromFile(storeFilename, null);
-    } catch (java.io.IOException e) {
-      e.printStackTrace();
-    }
-    PreferencesExt store = xstore.getPreferences();
-
-    main = new URLDumpPane(store);
-
-    frame.getContentPane().add(main);
-    frame.pack();
-    frame.setLocation(200, 200);
-    frame.setSize(900, 700);
-    frame.setVisible(true);
-  }
-
+/*
+ * Copyright 1998-2009 University Corporation for Atmospheric Research/Unidata
+ *
+ * Portions of this software were developed by the Unidata Program at the
+ * University Corporation for Atmospheric Research.
+ *
+ * Access and use of this software shall impose the following obligations
+ * and understandings on the user. The user is granted the right, without
+ * any fee or cost, to use, copy, modify, alter, enhance and distribute
+ * this software, and any derivative works thereof, and its supporting
+ * documentation for any purpose whatsoever, provided that this entire
+ * notice appears in all copies of the software, derivative works and
+ * supporting documentation.  Further, UCAR requests that the user credit
+ * UCAR/Unidata in any publications that result from the use of this
+ * software or in any product that includes this software. The names UCAR
+ * and/or Unidata, however, may not be used in any advertising or publicity
+ * to endorse or promote any products or commercial entity unless specific
+ * written permission is obtained from UCAR/Unidata. The user also
+ * understands that UCAR/Unidata is not obligated to provide the user with
+ * any support, consulting, training or assistance of any kind with regard
+ * to the use, operation and performance of this software nor to provide
+ * the user with any updates, revisions, new versions or "bug fixes."
+ *
+ * THIS SOFTWARE IS PROVIDED BY UCAR/UNIDATA "AS IS" AND ANY EXPRESS OR
+ * IMPLIED WARRANTIES, INCLUDING, BUT NOT LIMITED TO, THE IMPLIED
+ * WARRANTIES OF MERCHANTABILITY AND FITNESS FOR A PARTICULAR PURPOSE ARE
+ * DISCLAIMED. IN NO EVENT SHALL UCAR/UNIDATA BE LIABLE FOR ANY SPECIAL,
+ * INDIRECT OR CONSEQUENTIAL DAMAGES OR ANY DAMAGES WHATSOEVER RESULTING
+ * FROM LOSS OF USE, DATA OR PROFITS, WHETHER IN AN ACTION OF CONTRACT,
+ * NEGLIGENCE OR OTHER TORTIOUS ACTION, ARISING OUT OF OR IN CONNECTION
+ * WITH THE ACCESS, USE OR PERFORMANCE OF THIS SOFTWARE.
+ */
+
+package ucar.nc2.ui.widget;
+
+import org.apache.http.entity.StringEntity;
+import ucar.httpservices.*;
+import org.apache.http.Header;
+import ucar.nc2.constants.CDM;
+import ucar.nc2.util.IO;
+import ucar.unidata.util.Urlencoded;
+import ucar.util.prefs.*;
+import ucar.util.prefs.ui.*;
+
+import java.awt.*;
+import java.awt.event.*;
+import java.io.*;
+import java.net.*;
+import java.util.*;
+import java.util.List;
+import java.util.zip.GZIPInputStream;
+import java.util.zip.InflaterInputStream;
+import javax.swing.*;
+
+
+/**
+ * A text widget to dump a web URL.
+ * Uses java.net.HttpURLConnection or org.apache.http.
+ *
+ * @author John Caron
+ * @see UrlAuthenticatorDialog
+ */
+
+public class URLDumpPane extends TextHistoryPane {
+  private enum Library {
+    Commons, java
+  }
+
+  private enum Command {
+    GET, PUT, HEAD, OPTIONS
+  }
+
+  private ComboBox cb;
+  private JComboBox implCB;
+  private HttpURLConnection currentConnection = null;
+
+  public URLDumpPane(PreferencesExt prefs) {
+    super(true);
+
+    // combo box holds a list of urls
+    cb = new ComboBox(prefs);
+
+    // holds Library impl enum
+    implCB = new JComboBox<Library>();
+    for (Library e : Library.values())
+      implCB.addItem(e);
+
+    JButton buttHead = new JButton("Head");
+    buttHead.setToolTipText("Open URL connection, Headers only");
+    buttHead.addActionListener(new ActionListener() {
+      public void actionPerformed(ActionEvent e) {
+        String urlString = (String) cb.getSelectedItem();
+        process(urlString, Command.HEAD);
+        gotoTop();
+        cb.addItem(urlString);
+      }
+    });
+
+
+    JButton buttRead = new JButton("Get");
+    buttRead.setToolTipText("Open URL connection, Get content");
+    buttRead.addActionListener(new ActionListener() {
+      public void actionPerformed(ActionEvent e) {
+        String urlString = (String) cb.getSelectedItem();
+        process(urlString, Command.GET);
+        gotoTop();
+        cb.addItem(urlString);
+      }
+    });
+
+    JButton buttOpt = new JButton("Options");
+    buttOpt.setToolTipText("Server options using HttpClient");
+    buttOpt.addActionListener(new ActionListener() {
+      public void actionPerformed(ActionEvent e) {
+        String urlString = (String) cb.getSelectedItem();
+        process(urlString, Command.OPTIONS);
+        gotoTop();
+        cb.addItem(urlString);
+      }
+    });
+
+
+    JButton buttPut = new JButton("Put");
+    buttPut.setToolTipText("Put using HttpClient");
+    buttPut.addActionListener(new ActionListener() {
+      public void actionPerformed(ActionEvent e) {
+        String urlString = (String) cb.getSelectedItem();
+        process(urlString, Command.PUT);
+        gotoTop();
+        cb.addItem(urlString);
+      }
+    });
+
+    JPanel buttPanel = new JPanel(new FlowLayout(FlowLayout.LEFT, 5, 0));
+    buttPanel.add(implCB);
+    buttPanel.add(buttHead);
+    buttPanel.add(buttRead);
+    buttPanel.add(buttOpt);
+    buttPanel.add(buttPut);
+
+    JPanel topPanel = new JPanel(new BorderLayout());
+    topPanel.add(new JLabel("URL:"), BorderLayout.WEST);
+    topPanel.add(cb, BorderLayout.CENTER);
+    topPanel.add(buttPanel, BorderLayout.EAST);
+
+    add(topPanel, BorderLayout.NORTH);
+  }
+
+  private void process(String urlString, Command cmd) {
+    clear();
+
+    Library impl = (Library) implCB.getSelectedItem();
+    //if (impl == Library.HttpClient) {
+    // openClient(urlString, cmd);
+    // } else 
+    if (impl == Library.Commons) {
+      openURL2(urlString, cmd);
+    } else if (impl == Library.java) {
+      if (cmd == Command.GET)
+        readURL(urlString);
+      else if (cmd == Command.PUT)
+        putURL(urlString);
+      else
+        openURL(urlString, cmd);
+    }
+  }
+
+  /*
+  ///////////////////////////////////////////////////////
+  // Uses apache HttpComponents
+
+  private void openClient(String urlString, Command cmd) {
+    HttpEntity entity = null;
+    try {
+      org.apache.http.client.HttpClient httpclient = new DefaultHttpClient();
+
+      // request
+      HttpGet httpget = new HttpGet(urlString);
+      appendLine("Request: " + httpget.getRequestLine());
+
+      HttpParams params = httpget.getParams();
+      appendLine("Params: ");
+      showParameter(CoreProtocolPNames.HTTP_CONTENT_CHARSET, params);
+      showParameter(CoreProtocolPNames.HTTP_ELEMENT_CHARSET, params);
+      showParameter(CoreProtocolPNames.ORIGIN_SERVER, params);
+      showParameter(CoreProtocolPNames.PROTOCOL_VERSION, params);
+      showParameter(CoreProtocolPNames.STRICT_TRANSFER_ENCODING, params);
+      showParameter(CoreProtocolPNames.USE_EXPECT_CONTINUE, params);
+      showParameter(CoreProtocolPNames.USER_AGENT, params);
+      showParameter(CoreProtocolPNames.WAIT_FOR_CONTINUE, params);
+
+      //response
+      BasicHttpContext localContext = new BasicHttpContext();
+      HttpResponse response = httpclient.execute(httpget, localContext);
+
+      appendLine("\nHttpContext: " + localContext);
+      showAtribute(ExecutionContext.HTTP_CONNECTION, localContext);
+      showAtribute(ExecutionContext.HTTP_PROXY_HOST, localContext);
+      showAtribute(ExecutionContext.HTTP_REQ_SENT, localContext);
+      showAtribute(ExecutionContext.HTTP_REQUEST, localContext);
+      showAtribute(ExecutionContext.HTTP_RESPONSE, localContext);
+      showAtribute(ExecutionContext.HTTP_TARGET_HOST, localContext);
+
+      HttpRequest req = (HttpRequest) localContext.getAttribute(ExecutionContext.HTTP_REQUEST);
+      appendLine("\nRequest Headers:");
+      HeaderIterator it = req.headerIterator();
+      while (it.hasNext()) {
+        appendLine(" " + it.next().toString());
+      }
+
+      appendLine("\nResponse Headers:");
+      it = response.headerIterator();
+      while (it.hasNext()) {
+        appendLine(" " + it.next().toString());
+      }
+
+      // content
+      entity = response.getEntity();
+      if (entity != null) {
+        String contents = EntityUtils.toString(entity);
+        if (contents.length() > 50 * 1000)
+          contents = contents.substring(0, 50 * 1000);
+        appendLine("\nContent:");
+        appendLine(contents);
+      }
+
+    } catch (Exception e) {
+      ByteArrayOutputStream bos = new ByteArrayOutputStream(5000);
+      e.printStackTrace(new PrintStream(bos));
+      appendLine(bos.toString());
+
+    } finally {
+      if (entity != null) try {
+        entity.consumeContent();
+
+      } catch (IOException e) {
+        ByteArrayOutputStream bos = new ByteArrayOutputStream(5000);
+        e.printStackTrace(new PrintStream(bos));
+        appendLine(bos.toString());
+      }
+    }
+  }
+
+  private void showAtribute(String key, HttpContext localContext) {
+    Object value = localContext.getAttribute(key);
+    if (null != value)
+      appendLine(" " + key + ": " + value);
+  }
+
+  private void showParameter(String key, HttpParams params) {
+    Object value = params.getParameter(key);
+    if (null != value)
+      appendLine(" " + key + ": " + value);
+  }  */
+
+  private HTTPMethod processMethod (HTTPSession httpclient, Command cmd) throws HTTPException, UnsupportedEncodingException {
+      HTTPMethod m = null;
+      if (cmd == Command.GET)
+          m = HTTPFactory.Get(httpclient);
+      else if (cmd == Command.HEAD)
+          m = HTTPFactory.Head(httpclient);
+      else if (cmd == Command.OPTIONS)
+          m = HTTPFactory.Options(httpclient);
+      else if (cmd == Command.PUT) {
+          m = HTTPFactory.Put(httpclient);
+          m.setRequestContent(new StringEntity(ta.getText())); // was  setRequestContentAsString(ta.getText());
+      }
+
+      return m;
+  }
+  ///////////////////////////////////////////////////////
+  // Uses apache commons HttpClient
+  @Urlencoded
+  private void openURL2(String urlString, Command cmd) {
+
+    HTTPMethod m = null;
+
+    try (HTTPSession httpclient = HTTPFactory.newSession(urlString)) {
+      /* you might think this works, but it doesnt:
+      URI raw = new URI(urlString.trim());
+      appendLine("raw scheme= " + raw.getScheme() + "\n auth= " + raw.getRawAuthority() + "\n path= " + raw.getRawPath() +
+           "\n query= " + raw.getRawQuery() + "\n fragment= " + raw.getRawFragment()+"\n");
+
+      URI url = new URI(raw.getScheme(), raw.getRawAuthority(),
+              URIUtil.encodePath(raw.getRawPath()),
+              URIUtil.encodeQuery(raw.getRawQuery()),
+              raw.getRawFragment());
+      appendLine("encoded scheme= " + url.getScheme() + "\n auth= " + url.getAuthority() + "\n path= " + url.getPath() +
+           "\n query= " + url.getQuery() + "\n fragment= " + url.getFragment()+"\n");
+      urlString = url.toString();
+              */
+
+      //urlString = URLnaming.escapeQuery(urlString);
+      if (cmd == Command.GET)
+          m = HTTPFactory.Get(httpclient);
+      else if (cmd == Command.HEAD)
+          m = HTTPFactory.Head(httpclient);
+      else if (cmd == Command.OPTIONS)
+          m = HTTPFactory.Options(httpclient);
+      else if (cmd == Command.PUT) {
+          m = HTTPFactory.Put(httpclient);
+          m.setRequestContent(new StringEntity(ta.getText())); // was  setRequestContentAsString(ta.getText());
+      }
+
+      m.setRequestHeader("Accept-Encoding", "gzip,deflate");
+
+      /* FIX
+      appendLine("HttpClient " + m.getName() + " " + urlString);
+
+      appendLine("   do Authentication= " + m.getDoAuthentication());
+      appendLine("   follow Redirects= " + m.getFollowRedirects());
+
+
+      appendLine("   cookie policy= " + p.getCookiePolicy());
+      appendLine("   http version= " + p.getVersion().toString());
+      appendLine("   timeout (msecs)= " + p.getSoTimeout());
+      appendLine("   virtual host= " + p.getVirtualHost());
+      */
+      printHeaders("Request Headers = ", m.getRequestHeaders());
+      appendLine(" ");
+
+      m.execute();
+
+      printHeaders("Request Headers2 = ", m.getRequestHeaders());
+      appendLine(" ");
+
+      appendLine("Status = " + m.getStatusCode() + " " + m.getStatusText());
+      appendLine("Status Line = " + m.getStatusLine());
+      printHeaders("Response Headers = ", m.getResponseHeaders());
+      if (cmd == Command.GET) {
+        appendLine("\nResponseBody---------------");
+
+        String charset = m.getResponseCharSet();
+        if (charset == null) charset = CDM.UTF8;
+        String contents = null;
+
+        // check for deflate and gzip compression
+        Header h = m.getResponseHeader("content-encoding");
+        String encoding = (h == null) ? null : h.getValue();
+
+        if (encoding != null && encoding.equals("deflate")) {
+          byte[] body = m.getResponseAsBytes();
+          InputStream is = new BufferedInputStream(new InflaterInputStream(new ByteArrayInputStream(body)), 10000);
+          contents = IO.readContents(is, charset);
+          double ratio = (double) contents.length() / body.length;
+          appendLine("  deflate encoded=" + body.length + " decoded=" + contents.length() + " ratio= " + ratio);
+
+        } else if (encoding != null && encoding.equals("gzip")) {
+          byte[] body = m.getResponseAsBytes();
+          InputStream is = new BufferedInputStream(new GZIPInputStream(new ByteArrayInputStream(body)), 10000);
+          contents = IO.readContents(is, charset);
+          double ratio = (double) contents.length() / body.length;
+          appendLine("  gzip encoded=" + body.length + " decoded=" + contents.length() + " ratio= " + ratio);
+
+        } else {
+          byte[] body = m.getResponseAsBytes(50 * 1000); // max 50 Kbytes
+          contents = new String(body, charset);
+        }
+
+        if (contents.length() > 50 * 1000)
+          contents = contents.substring(0, 50 * 1000);
+        appendLine(contents);
+
+      } else if (cmd == Command.OPTIONS)
+        printSet("AllowedMethods = ", m.getAllowedMethods());
+
+    } catch (Exception e) {
+      ByteArrayOutputStream bos = new ByteArrayOutputStream(5000);
+      e.printStackTrace(new PrintStream(bos));
+      appendLine(bos.toString());
+
+    } finally {
+      if (httpclient != null) httpclient.close();
+    }
+  }
+
+  private void printHeaders(String title, Header[] heads) {
+    if (heads == null) return;
+    appendLine(title);
+    for (int i = 0; i < heads.length; i++) {
+      Header head = heads[i];
+      append("  " + head.toString() +"\n");
+    }
+  }
+
+  private void printSet(String title, Set<String> en) {
+    appendLine(title);
+    for(String s: en) {
+      append("  " + s);
+    }
+    appendLine("");
+  }
+
+  ///////////////////////////////////////////////////////
+  ///////////////////////////////////////////////////////
+  // Uses java.net
+
+  private void openURL(String urlString, Command command) {
+    try {
+      //Open the URLConnection for reading
+      URL u = new URL(urlString);
+      currentConnection = (HttpURLConnection) u.openConnection();
+      currentConnection.setRequestMethod(command.toString()); // GET or HEAD
+      currentConnection.setAllowUserInteraction(true);
+
+      clear();
+      appendLine(command + " request for " + urlString);
+
+      // request headers
+      Map<String, List<String>> reqs = currentConnection.getRequestProperties();
+      for (String key : reqs.keySet()) {
+        append(" " + key + ": ");
+        for (String v : reqs.get(key))
+          append(v + " ");
+        appendLine("");
+      }
+      appendLine("");
+      appendLine("getFollowRedirects=" + HttpURLConnection.getFollowRedirects());
+      appendLine("getInstanceFollowRedirects=" + currentConnection.getInstanceFollowRedirects());
+      appendLine("AllowUserInteraction=" + currentConnection.getAllowUserInteraction());
+      appendLine("");
+
+      int code = currentConnection.getResponseCode();
+      String response = currentConnection.getResponseMessage();
+
+      // response headers
+      appendLine(" HTTP/1.x " + code + " " + response);
+      appendLine(" content-length: " + currentConnection.getContentLength());
+      appendLine(" content-encoding: " + currentConnection.getContentEncoding());
+      appendLine(" content-type: " + currentConnection.getContentType());
+      appendLine("\nHeaders: ");
+
+      for (int j = 1; true; j++) {
+        String header = currentConnection.getHeaderField(j);
+        String key = currentConnection.getHeaderFieldKey(j);
+        if (header == null || key == null) break;
+        appendLine(" " + key + ": " + header);
+      }
+
+      appendLine("");
+      appendLine("contents:");
+
+      // read it
+      java.io.InputStream is = currentConnection.getInputStream();
+      ByteArrayOutputStream bout = new ByteArrayOutputStream(200000);
+      IO.copy(is, bout);
+      is.close();
+
+      append(new String(bout.toByteArray()));
+      appendLine("end contents");
+
+    } catch (MalformedURLException e) {
+      append(urlString + " is not a parseable URL");
+    }
+    catch (IOException e) {
+      e.printStackTrace();
+      System.err.println(e);
+    }
+  }
+
+  private void readURL(String urlString) {
+    try {
+      //Open the URLConnection for reading
+      URL u = new URL(urlString);
+      currentConnection = (HttpURLConnection) u.openConnection();
+      //uc.setAllowUserInteraction(true);
+
+      clear();
+      appendLine("GET request for " + urlString);
+
+      // request headers
+      Map<String, List<String>> reqs = currentConnection.getRequestProperties();
+      for (String key : reqs.keySet()) {
+        append(" " + key + ": ");
+        for (String v : reqs.get(key))
+          append(v + " ");
+        appendLine("");
+      }
+      appendLine("");
+
+      int code = currentConnection.getResponseCode();
+      String response = currentConnection.getResponseMessage();
+
+      // result headers
+      appendLine(" HTTP/1.x " + code + " " + response);
+      for (int j = 1; true; j++) {
+        String header = currentConnection.getHeaderField(j);
+        String key = currentConnection.getHeaderFieldKey(j);
+        if (header == null || key == null) break;
+        appendLine(" " + key + ": " + header);
+      }
+
+      appendLine("");
+
+      // read it
+      java.io.InputStream is = currentConnection.getInputStream();
+      ByteArrayOutputStream bout = new ByteArrayOutputStream(200000);
+      IO.copy(is, bout);
+      is.close();
+
+      append(new String(bout.toByteArray()));
+
+    } catch (MalformedURLException e) {
+      append(urlString + " is not a parseable URL");
+    }
+    catch (IOException e) {
+      e.printStackTrace();
+      System.err.println(e);
+      appendLine(e.getMessage());
+    }
+  }
+
+  /* public void setURL(String urlString) {
+     if (urlString == null) return;
+
+     task = new GetContentsTask(urlString);
+     thredds.ui.ProgressMonitor pm = new thredds.ui.ProgressMonitor(task);
+     pm.addActionListener(new ActionListener() {
+       public void actionPerformed(ActionEvent e) {
+         // System.out.println(" setURL event"+e.getActionCommand());
+         if (e.getActionCommand().equals("success")) {
+           ta.setText(task.contents);
+         }
+
+       }
+     });
+     pm.start(this, "Open URL " + urlString, 10);
+     return;
+   }  */
+
+  public void setURL(String urlString) {
+    if (urlString == null) return;
+    cb.addItem(urlString);
+    clear();
+  }
+
+  void putURL(String urlString) {
+    if (urlString == null) return;
+    String contents = ta.getText();
+    IO.HttpResult result = IO.putToURL(urlString, contents);
+    javax.swing.JOptionPane.showMessageDialog(this, "Status code= " + result.statusCode + "\n" + result.message);
+  }
+
+  public void save() {
+    cb.save();
+  }
+
+  public void append(String text) {
+    ta.append(text);
+  }
+
+  /* public class ConsoleAuthPrompter implements CredentialsProvider {
+
+    private BufferedReader in = null;
+
+    public ConsoleAuthPrompter() {
+      super();
+      this.in = new BufferedReader(new InputStreamReader(System.in));
+    }
+
+    private String readConsole() throws IOException {
+      return this.in.readLine();
+    }
+
+    public Credentials getCredentials(final AuthScheme authscheme, final String host, int port, boolean proxy)
+            throws CredentialsNotAvailableException {
+
+      if (authscheme == null) {
+        return null;
+      }
+
+      System.out.println("getCredentials AuthScheme="+authscheme.getClass().getName());
+      System.out.println("  authscheme="+authscheme.getSchemeName()+" realm="+authscheme.getRealm()+" connect="+authscheme.isConnectionBased());
+      System.out.println("  host="+host+" port= "+port +"proxy="+proxy);
+
+      try {
+        if (authscheme instanceof NTLMScheme) {
+          System.out.println(host + ":" + port + " requires Windows authentication");
+          System.out.print("Enter domain: ");
+          String domain = readConsole();
+          System.out.print("Enter username: ");
+          String user = readConsole();
+          System.out.print("Enter password: ");
+          String password = readConsole();
+          return new NTCredentials(user, password, host, domain);
+        } else if (authscheme instanceof RFC2617Scheme) {
+          System.out.println(host + ":" + port + " requires authentication with the realm '"
+                  + authscheme.getRealm() + "'");
+          System.out.print("Enter username: ");
+          String user = readConsole();
+          System.out.print("Enter password: ");
+          String password = readConsole();
+          return new UsernamePasswordCredentials(user, password);
+        } else {
+          throw new CredentialsNotAvailableException("Unsupported authentication scheme: " +
+                  authscheme.getSchemeName());
+        }
+      } catch (IOException e) {
+        throw new CredentialsNotAvailableException(e.getMessage(), e);
+      }
+    }
+  } */
+
+  private class GetContentsTask extends ProgressMonitorTask {
+    String urlString;
+    String contents;
+
+    GetContentsTask(String urlString) {
+      this.urlString = urlString;
+    }
+
+    public void run() {
+      try {
+        contents = IO.readURLcontentsWithException(urlString);
+      } catch (IOException e) {
+        setError(e.getMessage());
+        done = true;
+        return;
+      }
+
+      success = !cancel;
+      done = true;
+    }
+  }
+
+  private static XMLStore xstore;
+  private static URLDumpPane main;
+
+  public static void main(String args[]) throws Exception {
+    JFrame frame = new JFrame("URL Dump Pane");
+    frame.addWindowListener(new WindowAdapter() {
+      public void windowClosing(WindowEvent e) {
+        try {
+          main.save();
+          xstore.save();
+        } catch (IOException ioe) {
+        }
+        System.exit(0);
+      }
+    });
+
+    java.net.Authenticator.setDefault(new UrlAuthenticatorDialog(frame));
+
+    // open up the preferences file(s)
+    try {
+      String storeFilename = XMLStore.makeStandardFilename(".unidata", "URLDumpPane.xml");
+      xstore = XMLStore.createFromFile(storeFilename, null);
+    } catch (java.io.IOException e) {
+      e.printStackTrace();
+    }
+    PreferencesExt store = xstore.getPreferences();
+
+    main = new URLDumpPane(store);
+
+    frame.getContentPane().add(main);
+    frame.pack();
+    frame.setLocation(200, 200);
+    frame.setSize(900, 700);
+    frame.setVisible(true);
+  }
+
 }