--- conflicted
+++ resolved
@@ -1,72 +1,69 @@
-# Ignore all target directories
-target/
-
-# Ignore possible THREDDS content directories
-tds/content/
-
-# Ignore unwanted IntelliJ IDEA project files
-/intelliJ/
-/intellij/
-*.ipr
-*.iml
-*.iws
-.idea/
-atlassian-ide-plugin.xml
-
-<<<<<<< HEAD
-# Ignore artifacts created when running TDS in IntelliJ
-out/
-=======
-# ignore intellij compile directories
-# `module`/out/ (i.e. tds/out)
-*/out/
-# `module`/`submodule`/out (i.e. dap4/d4core/out/)
-*/*/out/
->>>>>>> 33b1fa79
-
-# Ignore Dreamweaver balogna
-_notes
-_compareTemp
-
-# Ignore eclipse project files
-.classpath
-.project
-.settings/
-bin/
-*~
-
-# Ignore the Gradle cache directory.
-.gradle/
-# Ignore the output that Gradle generates in the "build/" directories...
-build/
-# ...but not the source code in the "edu.ucar.build" package.
-!**/src/**/edu/ucar/build/
-
-# Ignore default content directory for mock servlets
-tds/src/content/
-
-#More testing stuff
-tds/src/test/data/thredds/cataloggen/config/
-tds/src/test/data/thredds/logs/
-opendap/src/test/data/test.*.*
-tds/src/test/content/thredds/logs
-tds/src/test/content/thredds/cache
-tds/src/test/content/thredds/state
-
-# OS generated files 
-.DS_Store*
-ehthumbs.db
-# On Windows (and Mac?), it appears that the "Icon" line is followed by two blank lines.
-# DO NOT DELETE THEM. They are actually carraige returns ('\r'), and are part of the pattern.
-# See https://github.com/github/gitignore/pull/183
-Icon
-
-
-Thumbs.db
-*.swp
-*.*~
-._*
-
-# Coverity files 
-cov-int
-thredds.tgz
+# Ignore all target directories
+target/
+
+# Ignore possible THREDDS content directories
+tds/content/
+
+# Ignore unwanted IntelliJ IDEA project files
+/intelliJ/
+/intellij/
+*.ipr
+*.iml
+*.iws
+.idea/
+atlassian-ide-plugin.xml
+
+# ignore intellij compile directories
+# `module`/out/ (i.e. tds/out)
+*/out/
+# `module`/`submodule`/out (i.e. dap4/d4core/out/)
+*/*/out/
+
+# Ignore Dreamweaver balogna
+_notes
+_compareTemp
+
+# Ignore eclipse project files
+.classpath
+.project
+.settings/
+bin/
+*~
+
+# Ignore the Gradle cache directory.
+.gradle/
+# Ignore the output that Gradle generates in the "build/" directories...
+build/
+# ...but not the source code in the "edu.ucar.build" package.
+!**/src/**/edu/ucar/build/
+
+# Ignore default content directory for mock servlets
+tds/src/content/
+
+#More testing stuff
+tds/src/test/data/thredds/cataloggen/config/
+tds/src/test/data/thredds/logs/
+opendap/src/test/data/test.*.*
+tds/src/test/content/thredds/logs
+tds/src/test/content/thredds/cache
+
+# OS generated files 
+.DS_Store*
+ehthumbs.db
+# On Windows (and Mac?), it appears that the "Icon" line is followed by two blank lines.
+# DO NOT DELETE THEM. They are actually carraige returns ('\r'), and are part of the pattern.
+# See https://github.com/github/gitignore/pull/183
+Icon
+
+
+Thumbs.db
+*.swp
+*.*~
+._*
+
+# Coverity files 
+cov-int
+thredds.tgz
+
+# ignore shade plugin generated dependency-reduced-pom for ncIdv
+ncIdv/dependency-reduced-pom.xml