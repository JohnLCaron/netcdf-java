<<<<<<< HEAD
// The buildscript {} block is evaluated before anything else in the script (regardless of location in file).
// See http://goo.gl/EO8S1k. So, might as well put it first.
//
// Due to a Gradle limitation, we cannot externalize this buildscript block into a script plugin. However, we can
// exploit the fact that dependencies specified in a parent's buildscript block are visible to all children.
// Thus, as long as we declare all plugins here, no child needs its own buildscript block. See http://goo.gl/2y3KhZ.
buildscript {
    // Add the "libraries" ExtraProperty. It should be usable from the rest of this script as well.
    // See http://goo.gl/9bixNV
    apply from: "$rootDir/gradle/any/dependencies.gradle"
    
    // The buildscript {} block is odd: even though we applied dependencies.gradle above, the repositories therein
    // do not get included here. Instead, we must explicitly define the repos again. Yay for duplication.
    repositories {
        jcenter()
        maven {
            url "https://plugins.gradle.org/m2/"  // For Gradle plugins.
        }
        maven {
            url "https://dl.bintray.com/cwardgar/maven/"  // For 'com.cwardgar.gretty-fork:gretty'.
        }
    }
    
    dependencies {
        classpath libraries["gretty"]
        classpath libraries["shadow"]
        classpath libraries["coveralls-gradle-plugin"]
        classpath libraries["sonarqube-gradle-plugin"]
        classpath libraries["license-gradle-plugin"]
        
        classpath libraries["guava"]  // For various utility methods used in the build scripts.
    }
}

allprojects {
    // Matches Maven's "project.groupId". Used in MANIFEST.MF for "Implementation-Vendor-Id".
    group = "edu.ucar"
    // Matches Maven's "project.version". Used in MANIFEST.MF for "Implementation-Version".
    version = '5.0.0-SNAPSHOT'
    // Eventually, we'll stop appending "SNAPSHOT" to our versions and just use this.
    status = 'development'
}

// Matches Maven's "project.description".
description = "The Unidata THREDDS project includes the netCDF-Java library (aka CDM) " +
        "and the THREDDS Data Server (TDS)."

import java.text.SimpleDateFormat

// These will be inherited by subprojects: http://goo.gl/5mvqf7
// After declaration, they should NOT be referred to using the "ext" namespace, instead preferring e.g.
// "project.title" or simply "title": http://stackoverflow.com/questions/14530901
// That way, the property will be robustly resolved, as described here: http://goo.gl/UBq0en
// Otherwise, only the one specific ExtraPropertiesExtension will be searched.
ext {
    // Matches Maven's "project.name". Used in MANIFEST.MF for "Implementation-Title".
    title = "Parent THREDDS and CDM modules"

    // Matches Maven's "project.organization.name". Used in MANIFEST.MF for "Implementation-Vendor".
    vendor = "UCAR/Unidata"

    // Matches Maven's "project.url". Used in MANIFEST.MF for "Implementation-URL".
    url = "https://www.unidata.ucar.edu/software/thredds/current/netcdf-java/documentation.htm"

    SimpleDateFormat iso_8601_format = new SimpleDateFormat("yyyy-MM-dd'T'HH:mm:ssZ")
    buildTimestamp = iso_8601_format.format(new Date())
}

apply from: "$rootDir/gradle/root/testing.gradle"
apply from: "$rootDir/gradle/root/coverage.gradle"
apply from: "$rootDir/gradle/root/fatJars.gradle"
apply from: "$rootDir/gradle/root/publishing.gradle" // Creates pubs for artifacts created in fatJars.gradle
apply from: "$rootDir/gradle/root/sonarqube.gradle"
apply from: "$rootDir/gradle/root/license.gradle"

apply from: "$rootDir/gradle/any/coverage.gradle"    // Modifies Test task from root/testing.gradle and
                                                     // JacocoReport task from root/coverage.gradle
apply from: "$rootDir/gradle/any/archiving.gradle"   // Modifies Jar tasks created in fatJars.gradle
apply from: "$rootDir/gradle/any/publishing.gradle"  // Modifies pubs created in root/publishing.gradle
=======
allprojects {
    // Matches Maven's "project.groupId". Used in MANIFEST.MF for "Implementation-Vendor-Id".
    group = "edu.ucar"
    // Matches Maven's "project.version". Used in MANIFEST.MF for "Implementation-Version".
    version = '4.6.11-SNAPSHOT'
    // Eventually, we'll stop appending "SNAPSHOT" to our versions and just use this.
    status = 'development'
}

// Matches Maven's "project.description".
description = "The Unidata THREDDS project includes the netCDF-Java library (aka CDM) " +
        "and the THREDDS Data Server (TDS)."

import java.text.SimpleDateFormat

// These will be inherited by subprojects: http://goo.gl/5mvqf7
// After declaration, they should NOT be referred to using the "ext" namespace, instead preferring e.g.
// "project.title" or simply "title": http://stackoverflow.com/questions/14530901
// That way, the property will be robustly resolved, as described here: http://goo.gl/UBq0en
// Otherwise, only the one specific ExtraPropertiesExtension will be searched.
ext {
    // Matches Maven's "project.name". Used in MANIFEST.MF for "Implementation-Title".
    title = "Parent THREDDS and CDM modules"

    // Matches Maven's "project.organization.name". Used in MANIFEST.MF for "Implementation-Vendor".
    vendor = "UCAR/Unidata"

    // Matches Maven's "project.url". Used in MANIFEST.MF for "Implementation-URL".
    url = "https://www.unidata.ucar.edu/software/thredds/current/netcdf-java/documentation.htm"

    SimpleDateFormat iso_8601_format = new SimpleDateFormat("yyyy-MM-dd'T'HH:mm:ssZ")
    buildTimestamp = iso_8601_format.format(new Date())

    // Project groups:
    nonJavaProjects = allprojects.findAll { it.path in [ ':', ':dap4', ':ncIdv' ] }
    javaProjects = allprojects - nonJavaProjects

    internalProjects = allprojects.findAll { it.path in [
            ':dap4', ':dap4:d4tests', ':dap4:d4ts', ':dap4:d4tswar', ':opendap:dtswar',
            ':ncIdv', ':it', ':cdm-test', ':testUtil'
    ] }
    publishedProjects = allprojects - internalProjects      // Includes root project.
}

// Due to a Gradle limitation, we cannot externalize this buildscript block into a script plugin. However, we can
// exploit the fact that dependencies specified in a parent's buildscript block are visible to all children.
// Thus, as long as we declare all plugins here, no child needs its own buildscript block. See http://goo.gl/2y3KhZ.
buildscript {
    apply from: "$rootDir/gradle/dependencies.gradle"
    
    repositories {
        jcenter()
        maven {
            url "https://plugins.gradle.org/m2/"  // For Gradle plugins.
        }
        maven {
            url "https://dl.bintray.com/cwardgar/maven/"  // For 'com.cwardgar.gretty-fork:gretty'.
        }
    }
    dependencies {
        classpath libraries["gretty"]
        classpath libraries["shadow"]
        classpath libraries["coveralls-gradle-plugin"]
        classpath libraries["gradle-extra-configurations-plugin"]
    
        classpath libraries["guava"]  // For various utility methods used in the build scripts.
    }
}

apply from: "$rootDir/gradle/dependencies.gradle"

apply from: "$rootDir/gradle/testing.gradle"
apply from: "$rootDir/gradle/java.gradle"
apply from: "$rootDir/gradle/coverage.gradle"
apply from: "$rootDir/gradle/archiving.gradle"

// Order dependency: publishing.gradle creates publications for artifacts created in fatJars.gradle.
apply from: "$rootDir/gradle/fatJars.gradle"
apply from: "$rootDir/gradle/publishing.gradle"
>>>>>>> 86c09a39
<|MERGE_RESOLUTION|>--- conflicted
+++ resolved
@@ -1,4 +1,3 @@
-<<<<<<< HEAD
 // The buildscript {} block is evaluated before anything else in the script (regardless of location in file).
 // See http://goo.gl/EO8S1k. So, might as well put it first.
 //
@@ -9,7 +8,7 @@
     // Add the "libraries" ExtraProperty. It should be usable from the rest of this script as well.
     // See http://goo.gl/9bixNV
     apply from: "$rootDir/gradle/any/dependencies.gradle"
-    
+
     // The buildscript {} block is odd: even though we applied dependencies.gradle above, the repositories therein
     // do not get included here. Instead, we must explicitly define the repos again. Yay for duplication.
     repositories {
@@ -21,14 +20,14 @@
             url "https://dl.bintray.com/cwardgar/maven/"  // For 'com.cwardgar.gretty-fork:gretty'.
         }
     }
-    
+
     dependencies {
         classpath libraries["gretty"]
         classpath libraries["shadow"]
         classpath libraries["coveralls-gradle-plugin"]
         classpath libraries["sonarqube-gradle-plugin"]
         classpath libraries["license-gradle-plugin"]
-        
+
         classpath libraries["guava"]  // For various utility methods used in the build scripts.
     }
 }
@@ -77,85 +76,4 @@
 apply from: "$rootDir/gradle/any/coverage.gradle"    // Modifies Test task from root/testing.gradle and
                                                      // JacocoReport task from root/coverage.gradle
 apply from: "$rootDir/gradle/any/archiving.gradle"   // Modifies Jar tasks created in fatJars.gradle
-apply from: "$rootDir/gradle/any/publishing.gradle"  // Modifies pubs created in root/publishing.gradle
-=======
-allprojects {
-    // Matches Maven's "project.groupId". Used in MANIFEST.MF for "Implementation-Vendor-Id".
-    group = "edu.ucar"
-    // Matches Maven's "project.version". Used in MANIFEST.MF for "Implementation-Version".
-    version = '4.6.11-SNAPSHOT'
-    // Eventually, we'll stop appending "SNAPSHOT" to our versions and just use this.
-    status = 'development'
-}
-
-// Matches Maven's "project.description".
-description = "The Unidata THREDDS project includes the netCDF-Java library (aka CDM) " +
-        "and the THREDDS Data Server (TDS)."
-
-import java.text.SimpleDateFormat
-
-// These will be inherited by subprojects: http://goo.gl/5mvqf7
-// After declaration, they should NOT be referred to using the "ext" namespace, instead preferring e.g.
-// "project.title" or simply "title": http://stackoverflow.com/questions/14530901
-// That way, the property will be robustly resolved, as described here: http://goo.gl/UBq0en
-// Otherwise, only the one specific ExtraPropertiesExtension will be searched.
-ext {
-    // Matches Maven's "project.name". Used in MANIFEST.MF for "Implementation-Title".
-    title = "Parent THREDDS and CDM modules"
-
-    // Matches Maven's "project.organization.name". Used in MANIFEST.MF for "Implementation-Vendor".
-    vendor = "UCAR/Unidata"
-
-    // Matches Maven's "project.url". Used in MANIFEST.MF for "Implementation-URL".
-    url = "https://www.unidata.ucar.edu/software/thredds/current/netcdf-java/documentation.htm"
-
-    SimpleDateFormat iso_8601_format = new SimpleDateFormat("yyyy-MM-dd'T'HH:mm:ssZ")
-    buildTimestamp = iso_8601_format.format(new Date())
-
-    // Project groups:
-    nonJavaProjects = allprojects.findAll { it.path in [ ':', ':dap4', ':ncIdv' ] }
-    javaProjects = allprojects - nonJavaProjects
-
-    internalProjects = allprojects.findAll { it.path in [
-            ':dap4', ':dap4:d4tests', ':dap4:d4ts', ':dap4:d4tswar', ':opendap:dtswar',
-            ':ncIdv', ':it', ':cdm-test', ':testUtil'
-    ] }
-    publishedProjects = allprojects - internalProjects      // Includes root project.
-}
-
-// Due to a Gradle limitation, we cannot externalize this buildscript block into a script plugin. However, we can
-// exploit the fact that dependencies specified in a parent's buildscript block are visible to all children.
-// Thus, as long as we declare all plugins here, no child needs its own buildscript block. See http://goo.gl/2y3KhZ.
-buildscript {
-    apply from: "$rootDir/gradle/dependencies.gradle"
-    
-    repositories {
-        jcenter()
-        maven {
-            url "https://plugins.gradle.org/m2/"  // For Gradle plugins.
-        }
-        maven {
-            url "https://dl.bintray.com/cwardgar/maven/"  // For 'com.cwardgar.gretty-fork:gretty'.
-        }
-    }
-    dependencies {
-        classpath libraries["gretty"]
-        classpath libraries["shadow"]
-        classpath libraries["coveralls-gradle-plugin"]
-        classpath libraries["gradle-extra-configurations-plugin"]
-    
-        classpath libraries["guava"]  // For various utility methods used in the build scripts.
-    }
-}
-
-apply from: "$rootDir/gradle/dependencies.gradle"
-
-apply from: "$rootDir/gradle/testing.gradle"
-apply from: "$rootDir/gradle/java.gradle"
-apply from: "$rootDir/gradle/coverage.gradle"
-apply from: "$rootDir/gradle/archiving.gradle"
-
-// Order dependency: publishing.gradle creates publications for artifacts created in fatJars.gradle.
-apply from: "$rootDir/gradle/fatJars.gradle"
-apply from: "$rootDir/gradle/publishing.gradle"
->>>>>>> 86c09a39
+apply from: "$rootDir/gradle/any/publishing.gradle"  // Modifies pubs created in root/publishing.gradle