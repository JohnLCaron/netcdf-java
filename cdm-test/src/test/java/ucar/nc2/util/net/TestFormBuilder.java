--- conflicted
+++ resolved
@@ -38,15 +38,9 @@
 import org.junit.Test;
 import org.junit.experimental.categories.Category;
 import ucar.httpservices.*;
-<<<<<<< HEAD
-import ucar.nc2.util.CommonTestUtils;
-import ucar.unidata.test.util.NeedsExternalResource;
-import ucar.unidata.test.util.TestDir;
-=======
 import ucar.unidata.util.test.UnitTestCommon;
 import ucar.unidata.util.test.category.NeedsExternalResource;
 import ucar.unidata.util.test.TestDir;
->>>>>>> a08ffa02
 
 import java.io.*;
 import java.util.HashMap;
@@ -59,7 +53,7 @@
  * Test HttpFormBuilder
  */
 @Category(NeedsExternalResource.class)
-public class TestFormBuilder extends CommonTestUtils
+public class TestFormBuilder extends UnitTestCommon
 {
 
     //////////////////////////////////////////////////
@@ -142,7 +136,7 @@
             body = genericize(body, OSTEXT, null, null);
             if(DEBUG)
                 visual("TestFormBuilder.testsimple.LOCALIZED", body);
-            String diffs = CommonTestUtils.compare("TestFormBuilder.testSimpl", simplebaseline, body);
+            String diffs = UnitTestCommon.compare("TestFormBuilder.testSimpl", simplebaseline, body);
             if(diffs != null) {
                 System.err.println("TestFormBuilder.testsimple.diffs:\n" + diffs);
                 Assert.assertTrue("TestFormBuilder.testSimple: ***FAIL", false);
@@ -195,7 +189,7 @@
             body = genericize(body, OSTEXT, boundary, attach3);
             if(DEBUG)
                 visual("TestFormBuilder.testmultipart.LOCALIZED", body);
-            String diffs = CommonTestUtils.compare("TestFormBuilder.testMultiPart", multipartbaseline, body);
+            String diffs = UnitTestCommon.compare("TestFormBuilder.testMultiPart", multipartbaseline, body);
             if(diffs != null) {
                 System.err.println("TestFormBuilder.testmultipart.diffs:\n" + diffs);
                 Assert.assertTrue("TestFormBuilder.testmultipart: ***FAIL", false);
