/*
 * Copyright 1998-2009 University Corporation for Atmospheric Research/Unidata
 *
 * Portions of this software were developed by the Unidata Program at the
 * University Corporation for Atmospheric Research.
 *
 * Access and use of this software shall impose the following obligations
 * and understandings on the user. The user is granted the right, without
 * any fee or cost, to use, copy, modify, alter, enhance and distribute
 * this software, and any derivative works thereof, and its supporting
 * documentation for any purpose whatsoever, provided that this entire
 * notice appears in all copies of the software, derivative works and
 * supporting documentation.  Further, UCAR requests that the user credit
 * UCAR/Unidata in any publications that result from the use of this
 * software or in any product that includes this software. The names UCAR
 * and/or Unidata, however, may not be used in any advertising or publicity
 * to endorse or promote any products or commercial entity unless specific
 * written permission is obtained from UCAR/Unidata. The user also
 * understands that UCAR/Unidata is not obligated to provide the user with
 * any support, consulting, training or assistance of any kind with regard
 * to the use, operation and performance of this software nor to provide
 * the user with any updates, revisions, new versions or "bug fixes."
 *
 * THIS SOFTWARE IS PROVIDED BY UCAR/UNIDATA "AS IS" AND ANY EXPRESS OR
 * IMPLIED WARRANTIES, INCLUDING, BUT NOT LIMITED TO, THE IMPLIED
 * WARRANTIES OF MERCHANTABILITY AND FITNESS FOR A PARTICULAR PURPOSE ARE
 * DISCLAIMED. IN NO EVENT SHALL UCAR/UNIDATA BE LIABLE FOR ANY SPECIAL,
 * INDIRECT OR CONSEQUENTIAL DAMAGES OR ANY DAMAGES WHATSOEVER RESULTING
 * FROM LOSS OF USE, DATA OR PROFITS, WHETHER IN AN ACTION OF CONTRACT,
 * NEGLIGENCE OR OTHER TORTIOUS ACTION, ARISING OUT OF OR IN CONNECTION
 * WITH THE ACCESS, USE OR PERFORMANCE OF THIS SOFTWARE.
 */
package ucar.nc2.dataset;

import org.junit.Test;
import org.junit.experimental.categories.Category;
import ucar.ma2.Array;
import ucar.nc2.NetcdfFile;
import ucar.nc2.Variable;
import ucar.nc2.util.CompareNetcdf2;
import ucar.unidata.util.test.category.NeedsCdmUnitTest;
import ucar.unidata.util.test.TestDir;

import java.io.File;

/**
 * Test things are ok when wrapping by a Dataset
 *
 * @author caron
 * @since 11/6/13
 */
@Category(NeedsCdmUnitTest.class)
public class TestDatasetWrap {

  @Test
  public void testDatasetWrap() throws Exception {
    doOne(TestDir.cdmUnitTestDir + "conventions/nuwg/eta.nc");
  }

  private void doOne(String filename) throws Exception {
    try (NetcdfFile ncfile = NetcdfDataset.acquireFile(new DatasetUrl(null, filename), null);
         NetcdfDataset ncWrap = new NetcdfDataset(ncfile, true)) {

      NetcdfDataset ncd = NetcdfDataset.acquireDataset(new DatasetUrl(null, filename), true , null);
      System.out.println(" dataset wraps= " + filename);

<<<<<<< HEAD
      ucar.unidata.test.util.CompareNetcdf.compareFiles(ncd, ncWrap);
      ncd.close();
      ncWrap.close();
    }
=======
    ucar.unidata.util.test.CompareNetcdf.compareFiles(ncd, ncWrap);
    ncd.close();
    ncWrap.close();
>>>>>>> a08ffa02
  }

  @Test
  public void testMissingDataReplaced() throws Exception {
    // this one has misssing longitude data, but not getting set to NaN
    String filename = TestDir.cdmUnitTestDir + "/ft/point/netcdf/Surface_Synoptic_20090921_0000.nc";
    NetcdfFile ncfile = null;
    NetcdfDataset ds = null;

    try {
      ncfile = NetcdfFile.open(filename);
      ds = NetcdfDataset.openDataset(filename);

      String varName = "Lon";
      Variable wrap = ds.findVariable(varName);
      Array data_wrap = wrap.read();

      CompareNetcdf2 compare = new CompareNetcdf2();

      assert wrap instanceof CoordinateAxis1D;
      CoordinateAxis1D axis = (CoordinateAxis1D) wrap;

      assert compare.compareData(varName, data_wrap, axis.getCoordValues());
    } finally {

      if (ncfile != null) ncfile.close();
      if (ds != null) ds.close();
    }
  }

  @Test
  public void testLongitudeWrap() throws Exception {
    // this one was getting clobbered by longitude wrapping
    String filename = TestDir.cdmUnitTestDir + "/ft/profile/sonde/sgpsondewnpnC1.a1.20020507.112400.cdf";
    NetcdfFile ncfile = null;
    NetcdfDataset ds = null;

    try {
      ncfile = NetcdfFile.open(filename);
      ds = NetcdfDataset.openDataset(filename);

      String varName = "lon";
      Variable org = ncfile.findVariable(varName);
      Variable wrap = ds.findVariable(varName);

      Array data_org = org.read();
      Array data_wrap = wrap.read();

      boolean ok;
      CompareNetcdf2 compare = new CompareNetcdf2();
      ok = compare.compareData(varName, data_org, data_wrap);

      assert wrap instanceof CoordinateAxis1D;
      CoordinateAxis1D axis = (CoordinateAxis1D) wrap;

      ok &= compare.compareData(varName, data_org, axis.getCoordValues());

      assert ok;
    } finally {

      if (ncfile != null) ncfile.close();
      if (ds != null) ds.close();
    }
  }
}<|MERGE_RESOLUTION|>--- conflicted
+++ resolved
@@ -64,16 +64,10 @@
       NetcdfDataset ncd = NetcdfDataset.acquireDataset(new DatasetUrl(null, filename), true , null);
       System.out.println(" dataset wraps= " + filename);
 
-<<<<<<< HEAD
-      ucar.unidata.test.util.CompareNetcdf.compareFiles(ncd, ncWrap);
+      ucar.unidata.util.test.CompareNetcdf.compareFiles(ncd, ncWrap);
       ncd.close();
       ncWrap.close();
     }
-=======
-    ucar.unidata.util.test.CompareNetcdf.compareFiles(ncd, ncWrap);
-    ncd.close();
-    ncWrap.close();
->>>>>>> a08ffa02
   }
 
   @Test
