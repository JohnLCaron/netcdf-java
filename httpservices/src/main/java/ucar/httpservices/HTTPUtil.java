--- conflicted
+++ resolved
@@ -33,30 +33,15 @@
 
 package ucar.httpservices;
 
-<<<<<<< HEAD
-import java.io.ByteArrayOutputStream;
-import java.io.File;
-import java.io.FileOutputStream;
-import java.io.IOException;
-import java.io.InputStream;
-=======
 import org.apache.http.*;
 import org.apache.http.protocol.HttpContext;
 
 import java.io.*;
->>>>>>> 0bd93182
 import java.net.URI;
 import java.net.URISyntaxException;
 import java.nio.charset.Charset;
 import java.util.ArrayList;
 import java.util.List;
-import org.apache.http.Header;
-import org.apache.http.HttpException;
-import org.apache.http.HttpRequest;
-import org.apache.http.HttpRequestInterceptor;
-import org.apache.http.HttpResponse;
-import org.apache.http.HttpResponseInterceptor;
-import org.apache.http.protocol.HttpContext;
 
 abstract public class HTTPUtil
 {
@@ -251,7 +236,7 @@
     public static boolean schemeEquals(String s1, String s2)
     {
         if(s1 == s2) return true;
-        if((s1 == null) || (s2 == null)) return false;
+        if((s1 == null) ^ (s2 == null)) return false;
         if((s1.length() == 0) ^ (s2.length() == 0)) return true;
         return s1.equals(s2);
     }
