--- conflicted
+++ resolved
@@ -1,157 +1,151 @@
-/*
- * Copyright 1998-2009 University Corporation for Atmospheric Research/Unidata
- *
- * Portions of this software were developed by the Unidata Program at the
- * University Corporation for Atmospheric Research.
- *
- * Access and use of this software shall impose the following obligations
- * and understandings on the user. The user is granted the right, without
- * any fee or cost, to use, copy, modify, alter, enhance and distribute
- * this software, and any derivative works thereof, and its supporting
- * documentation for any purpose whatsoever, provided that this entire
- * notice appears in all copies of the software, derivative works and
- * supporting documentation.  Further, UCAR requests that the user credit
- * UCAR/Unidata in any publications that result from the use of this
- * software or in any product that includes this software. The names UCAR
- * and/or Unidata, however, may not be used in any advertising or publicity
- * to endorse or promote any products or commercial entity unless specific
- * written permission is obtained from UCAR/Unidata. The user also
- * understands that UCAR/Unidata is not obligated to provide the user with
- * any support, consulting, training or assistance of any kind with regard
- * to the use, operation and performance of this software nor to provide
- * the user with any updates, revisions, new versions or "bug fixes."
- *
- * THIS SOFTWARE IS PROVIDED BY UCAR/UNIDATA "AS IS" AND ANY EXPRESS OR
- * IMPLIED WARRANTIES, INCLUDING, BUT NOT LIMITED TO, THE IMPLIED
- * WARRANTIES OF MERCHANTABILITY AND FITNESS FOR A PARTICULAR PURPOSE ARE
- * DISCLAIMED. IN NO EVENT SHALL UCAR/UNIDATA BE LIABLE FOR ANY SPECIAL,
- * INDIRECT OR CONSEQUENTIAL DAMAGES OR ANY DAMAGES WHATSOEVER RESULTING
- * FROM LOSS OF USE, DATA OR PROFITS, WHETHER IN AN ACTION OF CONTRACT,
- * NEGLIGENCE OR OTHER TORTIOUS ACTION, ARISING OUT OF OR IN CONNECTION
- * WITH THE ACCESS, USE OR PERFORMANCE OF THIS SOFTWARE.
- */
-package ucar.nc2;
-
-import org.junit.Before;
-import org.junit.Test;
-import thredds.client.catalog.Dataset;
-import thredds.client.catalog.ServiceType;
-<<<<<<< HEAD
-import thredds.client.catalog.tools.DataFactory;
-import ucar.ma2.*;
-=======
-import thredds.client.catalog.writer.DataFactory;
-import ucar.ma2.Array;
-import ucar.ma2.Index;
->>>>>>> 3955e3cb
-import ucar.nc2.constants.DataFormatType;
-import ucar.nc2.dataset.NetcdfDataset;
-import ucar.nc2.util.Misc;
-import ucar.unidata.test.util.TestDir;
-import ucar.unidata.test.util.ThreddsServer;
-
-import java.io.IOException;
-import java.util.Formatter;
-
-/** Test remote netcdf over HTTP in the JUnit framework. */
-
-public class TestHTTP  {
-  String url = "http://" + TestDir.threddsTestServer + "/thredds/fileServer/testdata/mydata1.nc";
-
-  @Before
-  public void setUp() {
-    ThreddsServer.REMOTETEST.assumeIsAvailable();
-  }
-
-  @Test
-  public void testOpenNetcdfFile() throws IOException {
-    try (NetcdfFile ncfile = NetcdfFile.open(url)) {
-      test(ncfile);
-      System.out.println("*****************  Test testOpenNetcdfFile over HTTP done");
-    }
-  }
-
-  @Test
-  public void testOpenNetcdfDataset() throws IOException {
-    try (NetcdfFile ncfile = NetcdfDataset.openDataset(url)) {
-      test(ncfile);
-      System.out.println("*****************  Test testOpenNetcdfDataset over HTTP done");
-    }
-  }
-
-  @Test
-  public void testOpenDataFactory() throws IOException {
-    Formatter log = new Formatter();
-    Dataset ds = Dataset.makeStandalone(url, null, DataFormatType.NETCDF.toString(), ServiceType.HTTPServer.toString());
-    DataFactory tdataFactory = new DataFactory();
-    try (NetcdfDataset ncfile = tdataFactory.openDataset(ds, false, null, log)) {
-      test(ncfile);
-      System.out.println("*****************  Test testDataFactory over HTTP done");
-    }
-  }
-
-  private void test(NetcdfFile ncfile) throws IOException {
-    assert ncfile != null;
-
-    assert(null != ncfile.findDimension("lat"));
-    assert(null != ncfile.findDimension("lon"));
-
-    assert("face".equals(ncfile.findAttValueIgnoreCase(null, "yo", "barf")));
-
-    Variable temp = ncfile.findVariable("temperature");
-    assert (null != temp);
-    assert("K".equals(ncfile.findAttValueIgnoreCase(temp, "units", "barf")));
-
-    Attribute att = temp.findAttribute("scale");
-    assert( null != att);
-    assert( att.isArray());
-    assert( 3 == att.getLength());
-    assert( 3 == att.getNumericValue(2).intValue());
-
-    att = temp.findAttribute("versionD");
-    assert( null != att);
-    assert( !att.isArray());
-    assert( 1 == att.getLength());
-    assert( 1.2 == att.getNumericValue().doubleValue());
-
-    att = temp.findAttribute("versionF");
-    assert( null != att);
-    assert( !att.isArray());
-    assert( 1 == att.getLength());
-    assert( 1.2f == att.getNumericValue().floatValue());
-    assert( Misc.closeEnough(1.2, att.getNumericValue().doubleValue()));
-
-    att = temp.findAttribute("versionI");
-    assert( null != att);
-    assert( !att.isArray());
-    assert( 1 == att.getLength());
-    assert( 1 == att.getNumericValue().intValue());
-
-    att = temp.findAttribute("versionS");
-    assert( null != att);
-    assert( !att.isArray());
-    assert( 1 == att.getLength());
-    assert( 2 == att.getNumericValue().shortValue());
-
-    att = temp.findAttribute("versionB");
-    assert( null != att);
-    assert( !att.isArray());
-    assert( 1 == att.getLength());
-    assert( 3 == att.getNumericValue().byteValue());
-
-    // read
-    Array A = temp.read();
-
-    int i,j;
-    Index ima = A.getIndex();
-    int[] shape = A.getShape();
-
-    // write
-    for (i=0; i<shape[0]; i++) {
-      for (j=0; j<shape[1]; j++) {
-        assert( A.getDouble(ima.set(i,j)) == (double) (i*1000000+j*1000));
-      }
-    }
-  }
-
-}
+/*
+ * Copyright 1998-2009 University Corporation for Atmospheric Research/Unidata
+ *
+ * Portions of this software were developed by the Unidata Program at the
+ * University Corporation for Atmospheric Research.
+ *
+ * Access and use of this software shall impose the following obligations
+ * and understandings on the user. The user is granted the right, without
+ * any fee or cost, to use, copy, modify, alter, enhance and distribute
+ * this software, and any derivative works thereof, and its supporting
+ * documentation for any purpose whatsoever, provided that this entire
+ * notice appears in all copies of the software, derivative works and
+ * supporting documentation.  Further, UCAR requests that the user credit
+ * UCAR/Unidata in any publications that result from the use of this
+ * software or in any product that includes this software. The names UCAR
+ * and/or Unidata, however, may not be used in any advertising or publicity
+ * to endorse or promote any products or commercial entity unless specific
+ * written permission is obtained from UCAR/Unidata. The user also
+ * understands that UCAR/Unidata is not obligated to provide the user with
+ * any support, consulting, training or assistance of any kind with regard
+ * to the use, operation and performance of this software nor to provide
+ * the user with any updates, revisions, new versions or "bug fixes."
+ *
+ * THIS SOFTWARE IS PROVIDED BY UCAR/UNIDATA "AS IS" AND ANY EXPRESS OR
+ * IMPLIED WARRANTIES, INCLUDING, BUT NOT LIMITED TO, THE IMPLIED
+ * WARRANTIES OF MERCHANTABILITY AND FITNESS FOR A PARTICULAR PURPOSE ARE
+ * DISCLAIMED. IN NO EVENT SHALL UCAR/UNIDATA BE LIABLE FOR ANY SPECIAL,
+ * INDIRECT OR CONSEQUENTIAL DAMAGES OR ANY DAMAGES WHATSOEVER RESULTING
+ * FROM LOSS OF USE, DATA OR PROFITS, WHETHER IN AN ACTION OF CONTRACT,
+ * NEGLIGENCE OR OTHER TORTIOUS ACTION, ARISING OUT OF OR IN CONNECTION
+ * WITH THE ACCESS, USE OR PERFORMANCE OF THIS SOFTWARE.
+ */
+package ucar.nc2;
+
+import org.junit.Before;
+import org.junit.Test;
+import thredds.client.catalog.Dataset;
+import thredds.client.catalog.ServiceType;
+import thredds.client.catalog.tools.DataFactory;
+import ucar.ma2.*;
+import ucar.nc2.constants.DataFormatType;
+import ucar.nc2.dataset.NetcdfDataset;
+import ucar.nc2.util.Misc;
+import ucar.unidata.test.util.TestDir;
+import ucar.unidata.test.util.ThreddsServer;
+
+import java.io.IOException;
+import java.util.Formatter;
+
+/** Test remote netcdf over HTTP in the JUnit framework. */
+
+public class TestHTTP  {
+  String url = "http://" + TestDir.threddsTestServer + "/thredds/fileServer/testdata/mydata1.nc";
+
+  @Before
+  public void setUp() {
+    ThreddsServer.REMOTETEST.assumeIsAvailable();
+  }
+
+  @Test
+  public void testOpenNetcdfFile() throws IOException {
+    try (NetcdfFile ncfile = NetcdfFile.open(url)) {
+      test(ncfile);
+      System.out.println("*****************  Test testOpenNetcdfFile over HTTP done");
+    }
+  }
+
+  @Test
+  public void testOpenNetcdfDataset() throws IOException {
+    try (NetcdfFile ncfile = NetcdfDataset.openDataset(url)) {
+      test(ncfile);
+      System.out.println("*****************  Test testOpenNetcdfDataset over HTTP done");
+    }
+  }
+
+  @Test
+  public void testOpenDataFactory() throws IOException {
+    Formatter log = new Formatter();
+    Dataset ds = Dataset.makeStandalone(url, null, DataFormatType.NETCDF.toString(), ServiceType.HTTPServer.toString());
+    DataFactory tdataFactory = new DataFactory();
+    try (NetcdfDataset ncfile = tdataFactory.openDataset(ds, false, null, log)) {
+      test(ncfile);
+      System.out.println("*****************  Test testDataFactory over HTTP done");
+    }
+  }
+
+  private void test(NetcdfFile ncfile) throws IOException {
+    assert ncfile != null;
+
+    assert(null != ncfile.findDimension("lat"));
+    assert(null != ncfile.findDimension("lon"));
+
+    assert("face".equals(ncfile.findAttValueIgnoreCase(null, "yo", "barf")));
+
+    Variable temp = ncfile.findVariable("temperature");
+    assert (null != temp);
+    assert("K".equals(ncfile.findAttValueIgnoreCase(temp, "units", "barf")));
+
+    Attribute att = temp.findAttribute("scale");
+    assert( null != att);
+    assert( att.isArray());
+    assert( 3 == att.getLength());
+    assert( 3 == att.getNumericValue(2).intValue());
+
+    att = temp.findAttribute("versionD");
+    assert( null != att);
+    assert( !att.isArray());
+    assert( 1 == att.getLength());
+    assert( 1.2 == att.getNumericValue().doubleValue());
+
+    att = temp.findAttribute("versionF");
+    assert( null != att);
+    assert( !att.isArray());
+    assert( 1 == att.getLength());
+    assert( 1.2f == att.getNumericValue().floatValue());
+    assert( Misc.closeEnough(1.2, att.getNumericValue().doubleValue()));
+
+    att = temp.findAttribute("versionI");
+    assert( null != att);
+    assert( !att.isArray());
+    assert( 1 == att.getLength());
+    assert( 1 == att.getNumericValue().intValue());
+
+    att = temp.findAttribute("versionS");
+    assert( null != att);
+    assert( !att.isArray());
+    assert( 1 == att.getLength());
+    assert( 2 == att.getNumericValue().shortValue());
+
+    att = temp.findAttribute("versionB");
+    assert( null != att);
+    assert( !att.isArray());
+    assert( 1 == att.getLength());
+    assert( 3 == att.getNumericValue().byteValue());
+
+    // read
+    Array A = temp.read();
+
+    int i,j;
+    Index ima = A.getIndex();
+    int[] shape = A.getShape();
+
+    // write
+    for (i=0; i<shape[0]; i++) {
+      for (j=0; j<shape[1]; j++) {
+        assert( A.getDouble(ima.set(i,j)) == (double) (i*1000000+j*1000));
+      }
+    }
+  }
+
+}