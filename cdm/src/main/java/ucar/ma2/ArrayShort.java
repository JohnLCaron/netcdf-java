--- conflicted
+++ resolved
@@ -127,20 +127,13 @@
       ja[i] = iter.getShortNext();
   }
 
-<<<<<<< HEAD
-  public ByteBuffer getDataAsByteBuffer() {
-    ByteBuffer bb = ByteBuffer.allocate((int) (2 * getSize()));
-    ShortBuffer ib = bb.asShortBuffer();
-    ib.put((short[]) get1DJavaArray(getDataType())); // make sure its in canonical order
-=======
   public ByteBuffer getDataAsByteBuffer() {return getDataAsByteBuffer(null);}
 
     public ByteBuffer getDataAsByteBuffer(ByteOrder order)
     {
-      ByteBuffer bb = super.getDataAsByteBuffer((int) (2 * getSize()),order);
+      ByteBuffer bb = super.getDataAsByteBuffer((int) (2 * getSize()), order);
       ShortBuffer ib = bb.asShortBuffer();
-      ib.put((short[]) get1DJavaArray(short.class)); // make sure its in canonical order
->>>>>>> 436bf56a
+      ib.put((short[]) get1DJavaArray(getDataType())); // make sure its in canonical order
     return bb;
   }
 
