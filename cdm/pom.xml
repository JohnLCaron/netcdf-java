<?xml version="1.0" encoding="UTF-8"?>
<project xmlns="http://maven.apache.org/POM/4.0.0" xmlns:xsi="http://www.w3.org/2001/XMLSchema-instance" xsi:schemaLocation="http://maven.apache.org/POM/4.0.0 http://maven.apache.org/maven-v4_0_0.xsd">
  <modelVersion>4.0.0</modelVersion>

  <parent>
    <groupId>edu.ucar</groupId>
    <artifactId>thredds-parent</artifactId>
    <version>4.6.0-SNAPSHOT</version>
  </parent>

  <!-- ===========================================================
           Module Description
       =========================================================== -->
  <!-- groupId>edu.ucar</groupId-->
  <artifactId>cdm</artifactId>

  <packaging>jar</packaging>
  <name>CDM core library</name>
  <description>
    The NetCDF-Java Library is a Java interface to NetCDF files,
    as well as to many other types of scientific data formats.
  </description>
  <url>http://www.unidata.ucar.edu/software/netcdf-java/documentation.htm</url>

  <dependencies>
    <dependency>
      <groupId>${project.groupId}</groupId>
      <artifactId>udunits</artifactId>
    </dependency>
    <dependency>
      <groupId>${project.groupId}</groupId>
      <artifactId>httpservices</artifactId>
    </dependency>

    <dependency>
      <groupId>org.apache.httpcomponents</groupId>
      <artifactId>httpcore</artifactId>
    </dependency>

    <!-- calendar / datetime -->
    <dependency>
      <groupId>joda-time</groupId>
      <artifactId>joda-time</artifactId>
    </dependency>

    <!-- Required for reading THREDDS, NcML, BUFR, HDF-EOS, NEXRAD2, OPeNDAP files. -->
    <dependency>
      <groupId>org.jdom</groupId>
      <artifactId>jdom2</artifactId>
    </dependency>

    <!-- concurrency annotations -->
    <dependency>
      <groupId>net.jcip</groupId>
      <artifactId>jcip-annotations</artifactId>
    </dependency>

    <!-- Required for reading THREDDS files. -->
    <dependency>
      <groupId>org.quartz-scheduler</groupId>
      <artifactId>quartz</artifactId>
    </dependency>

    <!-- Required for ncstream, cdmRemote. -->
    <dependency>
      <groupId>com.google.protobuf</groupId>
      <artifactId>protobuf-java</artifactId>
    </dependency>

<<<<<<< HEAD
=======
    <!-- Required for object caching.
    <dependency>
      <groupId>net.sf.ehcache</groupId>
      <artifactId>ehcache-core</artifactId>
    </dependency -->

>>>>>>> 6fefb724
    <dependency>
      <groupId>com.google.guava</groupId>
      <artifactId>guava</artifactId>
    </dependency>

    <dependency>
      <groupId>org.itadaki</groupId>
      <artifactId>bzip2</artifactId>
    </dependency>

    <!-- Command line argument parsing in CFPointWriter -->
    <dependency>
      <groupId>com.beust</groupId>
      <artifactId>jcommander</artifactId>
    </dependency>

    <!--~~~~~~~~~~~~~~~~~~~~~~~~~~~~~~~~~~~~ Logging ~~~~~~~~~~~~~~~~~~~~~~~~~~~~~~~~~~~~-->
    <dependency>
      <groupId>org.slf4j</groupId>
      <artifactId>slf4j-api</artifactId>
    </dependency>

    <dependency>
      <groupId>org.slf4j</groupId>
      <artifactId>slf4j-jdk14</artifactId>
      <scope>test</scope>
    </dependency>
  </dependencies>


  <!-- ================================================================== -->
  <!--     Repositories. This is where Maven looks for dependencies. The  -->
  <!--     Maven repository is implicit and doesn't need to be specified. -->
  <!-- ================================================================== -->
  <repositories>
    <!-- Needed for com.sleepycat.je -->
    <repository>
      <id>Oracle</id>
      <name>Oracle Maven repository</name>
      <url>http://download.oracle.com/maven</url>
    </repository>
  </repositories>

  <build>
    <plugins>
      <plugin>
        <groupId>org.apache.maven.plugins</groupId>
        <artifactId>maven-surefire-plugin</artifactId>
        <!--dependencies>
          <dependency>
            <groupId>org.apache.maven.surefire</groupId>
            <artifactId>surefire-junit47</artifactId>
            <version>2.16</version>
          </dependency>
        </dependencies -->
      </plugin>

      <plugin>
        <groupId>org.apache.maven.plugins</groupId>
        <artifactId>maven-jar-plugin</artifactId>
        <configuration>
          <skipIfEmpty>true</skipIfEmpty>
        </configuration>
        <executions>
          <execution>
            <id>jar-test-classes</id>
            <phase>package</phase>
            <goals>
              <goal>test-jar</goal>
            </goals>
            <configuration>
              <includes>
                <include>ucar/unidata/test/**</include>
                <include>ucar/nc2/util/**</include>
                <!-- makes the nc2/util/memory/build.xml ant tasks redundant -->
                <include>ucar/nc2/TestLocal.*</include>
              </includes>
            </configuration>
          </execution>
        </executions>
      </plugin>

      <plugin>
        <groupId>org.apache.maven.plugins</groupId>
        <artifactId>maven-source-plugin</artifactId>
        <version>2.1.1</version>
        <executions>
          <execution>
            <id>bundle-sources</id>
            <phase>package</phase>
            <goals>
              <!-- produce source artifact for main project sources -->
              <goal>jar-no-fork</goal>
            </goals>
          </execution>
        </executions>
      </plugin>

    </plugins>

    <resources>
      <resource>
        <directory>src/main/resources</directory>
        <includes>
          <include>resources/nj22/**</include>
          <include>resources/thredds/**</include>
          <include>resources/wmo/**</include>
        </includes>
      </resource>
    </resources>

    <testResources>
      <testResource>
        <directory>src/test/resources</directory>
        <includes>
          <include>thredds/**</include>
        </includes>
      </testResource>
    </testResources>

  </build>


</project><|MERGE_RESOLUTION|>--- conflicted
+++ resolved
@@ -67,15 +67,12 @@
       <artifactId>protobuf-java</artifactId>
     </dependency>
 
-<<<<<<< HEAD
-=======
-    <!-- Required for object caching.
+    <!-- Required for object caching. -->
     <dependency>
       <groupId>net.sf.ehcache</groupId>
       <artifactId>ehcache-core</artifactId>
-    </dependency -->
+    </dependency>
 
->>>>>>> 6fefb724
     <dependency>
       <groupId>com.google.guava</groupId>
       <artifactId>guava</artifactId>
