--- conflicted
+++ resolved
@@ -1,4 +1,3 @@
-<<<<<<< HEAD
 <?xml version="1.0" encoding="UTF-8"?>
 <project xmlns="http://maven.apache.org/POM/4.0.0"
          xmlns:xsi="http://www.w3.org/2001/XMLSchema-instance"
@@ -214,221 +213,4 @@
   </build>
 
 
-=======
-<?xml version="1.0" encoding="UTF-8"?>
-<project xmlns="http://maven.apache.org/POM/4.0.0"
-         xmlns:xsi="http://www.w3.org/2001/XMLSchema-instance"
-         xsi:schemaLocation="http://maven.apache.org/POM/4.0.0 http://maven.apache.org/maven-v4_0_0.xsd">
-  <modelVersion>4.0.0</modelVersion>
-
-  <parent>
-    <groupId>edu.ucar</groupId>
-    <artifactId>thredds-parent</artifactId>
-    <version>4.3.9-SNAPSHOT</version>
-  </parent>
-
-  <!-- ===========================================================
-           Module Description
-       =========================================================== -->
-  <!-- groupId>edu.ucar</groupId-->
-  <artifactId>netcdf</artifactId>
-  <packaging>jar</packaging>
-  <name>NetCDF-Java Library</name>
-  <description>
-    The NetCDF-Java Library is a Java interface to NetCDF files,
-    as well as to many other types of scientific data formats.
-  </description>
-  <url>http://www.unidata.ucar.edu/software/netcdf-java/documentation.htm</url>
-
-  <!-- ===========================================================
-           Dependencies
-
-           Mandatory dependencies are listed first. Then everything
-           else is declared with the "provided" scope, meaning that
-           the user have to declare those dependencies himself in
-           his own pom.xml file if we want to read some formats.
-       =========================================================== -->
-  <dependencies>
-    <dependency>
-      <groupId>edu.ucar</groupId>
-      <artifactId>udunits</artifactId>
-    </dependency>
-
-    <!-- HTTP client -->
-    <dependency>
-      <groupId>commons-httpclient</groupId>
-      <artifactId>commons-httpclient</artifactId>
-    </dependency>
-
-    <!-- calendar / datetime -->
-    <dependency>
-      <groupId>joda-time</groupId>
-      <artifactId>joda-time</artifactId>
-    </dependency>
-
-    <!-- logging -->
-    <dependency>
-      <groupId>org.slf4j</groupId>
-      <artifactId>slf4j-api</artifactId>
-    </dependency>
-
-    <!-- Required for reading THREDDS, NcML, BUFR, HDF-EOS, NEXRAD2, OPeNDAP files. -->
-    <dependency>
-      <groupId>org.jdom</groupId>
-      <artifactId>jdom</artifactId>
-    </dependency>
-
-    <!-- concurrency annotations -->
-    <dependency>
-      <groupId>net.jcip</groupId>
-      <artifactId>jcip-annotations</artifactId>
-    </dependency>
-
-    <!-- jni -->
-    <dependency>
-     	<groupId>com.sun.jna</groupId>
-     	<artifactId>jna</artifactId>
-     </dependency>
-
-    <!-- Required for reading THREDDS files. -->
-    <dependency>
-      <groupId>org.quartz-scheduler</groupId>
-      <artifactId>quartz</artifactId>
-    </dependency>
-
-    <!-- Required for ncstream, cdmRemote. -->
-    <dependency>
-      <groupId>com.google.protobuf</groupId>
-      <artifactId>protobuf-java</artifactId>
-    </dependency>
-
-    <!-- Required for object caching. -->
-    <dependency>
-      <groupId>net.sf.ehcache</groupId>
-      <artifactId>ehcache</artifactId>
-    </dependency>
-
-    <!-- Required for using aggregations. -->
-    <dependency>
-      <artifactId>je</artifactId>
-      <groupId>com.sleepycat</groupId>
-    </dependency>
-
-    <dependency>
-      <groupId>org.slf4j</groupId>
-      <artifactId>slf4j-jdk14</artifactId>
-      <scope>test</scope>
-    </dependency>
-
-  </dependencies>
-
-
-  <!-- ================================================================== -->
-  <!--     Repositories. This is where Maven looks for dependencies. The  -->
-  <!--     Maven repository is implicit and doesn't need to be specified. -->
-  <!-- ================================================================== -->
-  <repositories>
-    <!-- Needed for com.sleepycat.je -->
-    <repository>
-      <id>Oracle</id>
-      <name>Oracle Maven repository</name>
-      <url>http://download.oracle.com/maven</url>
-    </repository>
-    <!-- Temporary repository for edu.wisc.visad
-    <repository>
-      <id>geotoolkit</id>
-      <name>Geotoolkit binaries</name>
-      <url>http://maven.geotoolkit.org/</url>
-    </repository -->
-  </repositories>
-
-  <build>
-    <plugins>
-      <plugin>
-        <groupId>org.apache.maven.plugins</groupId>
-        <artifactId>maven-compiler-plugin</artifactId>
-        <configuration>
-          <excludes>
-            <!-- exclude>thredds/logs/**</exclude -->
-            <exclude>ucar/nc2/dataset/grid/**</exclude>
-            <exclude>ucar/nc2/jni/**</exclude>
-            <exclude>ucar/nc2/util/reflect/**</exclude>
-          </excludes>
-
-          <testExcludes>
-            <exclude>thredds/catalog2/**</exclude>
-          </testExcludes>
-        </configuration>
-      </plugin>
-
-      <plugin>
-        <groupId>org.apache.maven.plugins</groupId>
-        <artifactId>maven-surefire-plugin</artifactId>
-        <configuration>
-          <skip>false</skip>
-          <testFailureIgnore>true</testFailureIgnore>
-        </configuration>
-      </plugin>
-
-      <plugin>
-        <groupId>org.apache.maven.plugins</groupId>
-        <artifactId>maven-jar-plugin</artifactId>
-        <configuration>
-          <skipIfEmpty>true</skipIfEmpty>
-        </configuration>
-        <executions>
-          <execution>
-            <id>jar-test-classes</id>
-            <phase>package</phase>
-            <goals>
-              <goal>test-jar</goal>
-            </goals>
-            <configuration>
-              <includes>
-                <include>ucar/unidata/test/**</include>
-              </includes>
-            </configuration>
-          </execution>
-        </executions>
-      </plugin>
-
-      <plugin>
-        <groupId>org.apache.maven.plugins</groupId>
-        <artifactId>maven-source-plugin</artifactId>
-        <version>2.1.1</version>
-        <executions>
-          <execution>
-            <id>bundle-sources</id>
-            <phase>package</phase>
-            <goals>
-              <!-- produce source artifact for main project sources -->
-              <goal>jar-no-fork</goal>
-            </goals>
-          </execution>
-        </executions>
-      </plugin>
-
-    </plugins>
-
-    <resources>
-      <resource>
-        <directory>src/main/resources</directory>
-        <includes>
-          <include>resources/nj22/**</include>
-          <include>resources/thredds/**</include>
-          <include>resources/wmo/**</include>
-        </includes>
-      </resource>
-    </resources>
-
-    <testResources>
-      <testResource>
-        <directory>src/test/resources</directory>
-      </testResource>
-    </testResources>
-
-  </build>
-
-
->>>>>>> d5254beb
 </project>