/*
 * Copyright 1998-2009 University Corporation for Atmospheric Research/Unidata
 *
 * Portions of this software were developed by the Unidata Program at the
 * University Corporation for Atmospheric Research.
 *
 * Access and use of this software shall impose the following obligations
 * and understandings on the user. The user is granted the right, without
 * any fee or cost, to use, copy, modify, alter, enhance and distribute
 * this software, and any derivative works thereof, and its supporting
 * documentation for any purpose whatsoever, provided that this entire
 * notice appears in all copies of the software, derivative works and
 * supporting documentation.  Further, UCAR requests that the user credit
 * UCAR/Unidata in any publications that result from the use of this
 * software or in any product that includes this software. The names UCAR
 * and/or Unidata, however, may not be used in any advertising or publicity
 * to endorse or promote any products or commercial entity unless specific
 * written permission is obtained from UCAR/Unidata. The user also
 * understands that UCAR/Unidata is not obligated to provide the user with
 * any support, consulting, training or assistance of any kind with regard
 * to the use, operation and performance of this software nor to provide
 * the user with any updates, revisions, new versions or "bug fixes."
 *
 * THIS SOFTWARE IS PROVIDED BY UCAR/UNIDATA "AS IS" AND ANY EXPRESS OR
 * IMPLIED WARRANTIES, INCLUDING, BUT NOT LIMITED TO, THE IMPLIED
 * WARRANTIES OF MERCHANTABILITY AND FITNESS FOR A PARTICULAR PURPOSE ARE
 * DISCLAIMED. IN NO EVENT SHALL UCAR/UNIDATA BE LIABLE FOR ANY SPECIAL,
 * INDIRECT OR CONSEQUENTIAL DAMAGES OR ANY DAMAGES WHATSOEVER RESULTING
 * FROM LOSS OF USE, DATA OR PROFITS, WHETHER IN AN ACTION OF CONTRACT,
 * NEGLIGENCE OR OTHER TORTIOUS ACTION, ARISING OUT OF OR IN CONNECTION
 * WITH THE ACCESS, USE OR PERFORMANCE OF THIS SOFTWARE.
 */
package thredds.server.catalogservice;

import org.springframework.mock.web.MockHttpServletRequest;
import org.springframework.validation.BindingResult;
<<<<<<< HEAD
import ucar.unidata.test.util.TestDir;
=======
import ucar.unidata.util.test.category.NeedsExternalResource;
import ucar.unidata.util.test.TestDir;
>>>>>>> a08ffa02

/**
 * _defunct for now
 */
public class TestRemoteCatalogRequest
{
  private String parameterNameCatalog = "catalog";
  private String parameterNameCommand = "command";
  private String parameterNameDatasetId = "dataset";
  private String parameterNameVerbose = "verbose";
  private String parameterNameHtmlView = "htmlView";

  private MockHttpServletRequest req;
  private BindingResult bindingResult;
  private String bindResultMsg;
  private RemoteCatalogRequest rcr;

  private String catUriString = "http://"+ TestDir.threddsTestServer+"/thredds/catalog.xml";
  private String cmdShow = "show";
  private String cmdSubset = "subset";
  private String cmdValidate = "validate";
  private String datasetId = "my/cool/dataset";

 /*  public void testCommandDefaultValues()
  {
    super( name );
  }

  @Override
  public void setUp() {
    ExternalServer.LIVE.assumeIsAvailable();
  }

  public void testCommandDefaultValues()
  {
    // Command defaults to SHOW when dataset ID not given:
    //     check that [url=http://** /*.xml, command=null, dataset=null] is
    //     valid and becomes [url, command=SHOW, dataset=null]
    req = basicSetup( catUriString, null, null, null, null );
    bindingResult = CatalogServiceUtils.bindAndValidateRemoteCatalogRequest( req );
    bindResultMsg = TestLocalCatalogRequest.checkBindingResults( bindingResult );
    if ( bindResultMsg != null )
      fail( bindResultMsg );
    rcr = (RemoteCatalogRequest) bindingResult.getTarget();
    assertEquals( rcr.getCatalogUri().toString(), catUriString );
    assertTrue( rcr.getCommand().toString().equalsIgnoreCase( cmdShow ) );
    assertEquals( rcr.getDataset(), "" );

    // Command defaults to SUBSET when dataset ID is given:
    //     check that [/catalog/** /*.xml, command=null, dataset=ID, htmlView=null] is
    //     valid and becomes [** /*.xml, command=SUBSET, dataset=ID, htmlView=true]
    req = basicSetup( catUriString, null, datasetId, null, null );
    bindingResult = CatalogServiceUtils.bindAndValidateRemoteCatalogRequest( req );
    bindResultMsg = TestLocalCatalogRequest.checkBindingResults( bindingResult );
    if ( bindResultMsg != null )
      fail( bindResultMsg );
    rcr = (RemoteCatalogRequest) bindingResult.getTarget();
    assertEquals( rcr.getCatalogUri().toString(), catUriString );
    assertTrue( rcr.getCommand().toString().equalsIgnoreCase( cmdSubset ) );
    assertEquals( rcr.getDataset(), datasetId );
    assertTrue( rcr.isHtmlView());

    // Command defaults to SUBSET when dataset ID is given:
    //     check that [/catalog/** /*.xml, command=null, dataset=ID, htmlView=true] is
    //     valid and becomes [** /*.xml, command=SUBSET, dataset=ID, htmlView=true]
    req = basicSetup( catUriString, null, datasetId, "true", null );
    bindingResult = CatalogServiceUtils.bindAndValidateRemoteCatalogRequest( req );
    bindResultMsg = TestLocalCatalogRequest.checkBindingResults( bindingResult );
    if ( bindResultMsg != null )
      fail( bindResultMsg );
    rcr = (RemoteCatalogRequest) bindingResult.getTarget();
    assertEquals( rcr.getCatalogUri().toString(), catUriString );
    assertTrue( rcr.getCommand().toString().equalsIgnoreCase( cmdSubset ) );
    assertEquals( rcr.getDataset(), datasetId );
    assertTrue( rcr.isHtmlView());

    // Command defaults to SUBSET when dataset ID is given:
    //     check that [/catalog/** /*.xml, command=null, dataset=ID, htmlView=false] is
    //     valid and becomes [** /*.xml, command=SUBSET, dataset=ID, htmlView=false]
    req = basicSetup( catUriString, null, datasetId, "false", null );
    bindingResult = CatalogServiceUtils.bindAndValidateRemoteCatalogRequest( req );
    bindResultMsg = TestLocalCatalogRequest.checkBindingResults( bindingResult );
    if ( bindResultMsg != null )
      fail( bindResultMsg );
    rcr = (RemoteCatalogRequest) bindingResult.getTarget();
    assertEquals( rcr.getCatalogUri().toString(), catUriString );
    assertTrue( rcr.getCommand().toString().equalsIgnoreCase( cmdSubset ) );
    assertEquals( rcr.getDataset(), datasetId );
    assertFalse( rcr.isHtmlView());
  }

  public void testGoodRequests()
  {
    // Test that valid when "command"==null
    req = basicSetup( catUriString, null, null, null, null );

    bindingResult = CatalogServiceUtils.bindAndValidateRemoteCatalogRequest( req );
    bindResultMsg = TestLocalCatalogRequest.checkBindingResults( bindingResult );
    if ( bindResultMsg != null )
      fail( bindResultMsg );
    rcr = (RemoteCatalogRequest) bindingResult.getTarget();
    assertEquals( rcr.getCatalogUri().toString(), catUriString );
    assertTrue( rcr.getCommand().toString().equalsIgnoreCase( cmdShow ) ); // default
    assertEquals( rcr.getDataset(), "" ); //default
    assertFalse( rcr.isVerbose()); //default
    assertTrue( rcr.isHtmlView()); // default

    // Test that valid when "command"==SHOW
    req = basicSetup( catUriString, cmdShow, null, null, null );

    bindingResult = CatalogServiceUtils.bindAndValidateRemoteCatalogRequest( req );
    bindResultMsg = TestLocalCatalogRequest.checkBindingResults( bindingResult );
    if ( bindResultMsg != null )
      fail( bindResultMsg );
    rcr = (RemoteCatalogRequest) bindingResult.getTarget();
    assertEquals( rcr.getCatalogUri().toString(), catUriString );
    assertTrue( rcr.getCommand().toString().equalsIgnoreCase( cmdShow ) );
    assertEquals( rcr.getDataset(), "" );
    assertFalse( rcr.isVerbose() );
    assertTrue( rcr.isHtmlView() );

    // Test that valid when "command"==SHOW, "htmlView"=true
    req = basicSetup( catUriString, cmdShow, null, "true", null );

    bindingResult = CatalogServiceUtils.bindAndValidateRemoteCatalogRequest( req );
    bindResultMsg = TestLocalCatalogRequest.checkBindingResults( bindingResult );
    if ( bindResultMsg != null )
      fail( bindResultMsg );
    rcr = (RemoteCatalogRequest) bindingResult.getTarget();
    assertEquals( rcr.getCatalogUri().toString(), catUriString );
    assertTrue( rcr.getCommand().toString().equalsIgnoreCase( cmdShow ) );
    assertEquals( rcr.getDataset(), "" ); // default
    assertFalse( rcr.isVerbose() );  // default
    assertTrue( rcr.isHtmlView() );

    // Test that valid when "command"==SUBSET, "dataset"=dsId
    req = basicSetup( catUriString, cmdSubset, datasetId, null, null );

    bindingResult = CatalogServiceUtils.bindAndValidateRemoteCatalogRequest( req );
    bindResultMsg = TestLocalCatalogRequest.checkBindingResults( bindingResult );
    if ( bindResultMsg != null )
      fail( bindResultMsg );
    rcr = (RemoteCatalogRequest) bindingResult.getTarget();
    assertEquals( rcr.getCatalogUri().toString(), catUriString );
    assertTrue( rcr.getCommand().toString().equalsIgnoreCase( cmdSubset ) );
    assertEquals( rcr.getDataset(), datasetId );
    assertFalse( rcr.isVerbose() ); // default
    assertTrue( rcr.isHtmlView() ); // default

    // Test that valid when "command"==SUBSET, "dataset"=dsId "htmlView"=false
    req = basicSetup( catUriString, cmdSubset, datasetId, "false", null );

    bindingResult = CatalogServiceUtils.bindAndValidateRemoteCatalogRequest( req );
    bindResultMsg = TestLocalCatalogRequest.checkBindingResults( bindingResult );
    if ( bindResultMsg != null )
      fail( bindResultMsg );
    rcr = (RemoteCatalogRequest) bindingResult.getTarget();
    assertEquals( rcr.getCatalogUri().toString(), catUriString );
    assertTrue( rcr.getCommand().toString().equalsIgnoreCase( cmdSubset ) );
    assertEquals( rcr.getDataset(), datasetId );
    assertFalse( rcr.isVerbose() ); // default
    assertFalse( rcr.isHtmlView() );

    // Test that valid when "command"==SUBSET, "dataset"=dsId "htmlView"=true
    req = basicSetup( catUriString, cmdSubset, datasetId, "true", null );

    bindingResult = CatalogServiceUtils.bindAndValidateRemoteCatalogRequest( req );
    bindResultMsg = TestLocalCatalogRequest.checkBindingResults( bindingResult );
    if ( bindResultMsg != null )
      fail( bindResultMsg );
    rcr = (RemoteCatalogRequest) bindingResult.getTarget();
    assertEquals( rcr.getCatalogUri().toString(), catUriString );
    assertTrue( rcr.getCommand().toString().equalsIgnoreCase( cmdSubset ) );
    assertEquals( rcr.getDataset(), datasetId );
    assertFalse( rcr.isVerbose() ); // default
    assertTrue( rcr.isHtmlView() );

    // Test that valid when "command"==VALIDATE, "dataset"=dsId
    req = basicSetup( catUriString, cmdValidate, datasetId, null, null );

    bindingResult = CatalogServiceUtils.bindAndValidateRemoteCatalogRequest( req );
    bindResultMsg = TestLocalCatalogRequest.checkBindingResults( bindingResult );
    if ( bindResultMsg != null )
      fail( bindResultMsg );
    rcr = (RemoteCatalogRequest) bindingResult.getTarget();
    assertEquals( rcr.getCatalogUri().toString(), catUriString );
    assertTrue( rcr.getCommand().toString().equalsIgnoreCase( cmdValidate ) );
    assertEquals( rcr.getDataset(), datasetId );
    assertFalse( rcr.isVerbose() ); // default
    assertTrue( rcr.isHtmlView() ); // default

    // Test that valid when "command"==VALIDATE, "dataset"=dsId, "verbose"=true
    req = basicSetup( catUriString, cmdValidate, datasetId, null, "true" );

    bindingResult = CatalogServiceUtils.bindAndValidateRemoteCatalogRequest( req );
    bindResultMsg = TestLocalCatalogRequest.checkBindingResults( bindingResult );
    if ( bindResultMsg != null )
      fail( bindResultMsg );
    rcr = (RemoteCatalogRequest) bindingResult.getTarget();
    assertEquals( rcr.getCatalogUri().toString(), catUriString );
    assertTrue( rcr.getCommand().toString().equalsIgnoreCase( cmdValidate ) );
    assertEquals( rcr.getDataset(), datasetId );
    assertTrue( rcr.isVerbose() );
    assertTrue( rcr.isHtmlView() ); // default

    // Test that valid when "command"==VALIDATE, "dataset"=dsId, "verbose"=false
    req = basicSetup( catUriString, cmdValidate, datasetId, null, "false" );

    bindingResult = CatalogServiceUtils.bindAndValidateRemoteCatalogRequest( req );
    bindResultMsg = TestLocalCatalogRequest.checkBindingResults( bindingResult );
    if ( bindResultMsg != null )
      fail( bindResultMsg );
    rcr = (RemoteCatalogRequest) bindingResult.getTarget();
    assertEquals( rcr.getCatalogUri().toString(), catUriString );
    assertTrue( rcr.getCommand().toString().equalsIgnoreCase( cmdValidate ) );
    assertEquals( rcr.getDataset(), datasetId );
    assertFalse( rcr.isVerbose() );
    assertTrue( rcr.isHtmlView() ); // default
  }

  public void testBadRequests()
  {
    // Test that invalid when "catalog"==null
    req = basicSetup( null, cmdShow, null, null, null );

    bindingResult = CatalogServiceUtils.bindAndValidateRemoteCatalogRequest( req );
    bindResultMsg = TestLocalCatalogRequest.checkBindingResults( bindingResult );
    if ( bindResultMsg == null )
      fail( "No binding error for catalog=null" );
    System.out.println( "As expected, catalog=null got binding error: " + bindResultMsg );

    // Test that invalid when catalog URI is not absolute
    req = basicSetup( "/thredds/catalog.xml", cmdShow, null, null, null );

    bindingResult = CatalogServiceUtils.bindAndValidateRemoteCatalogRequest( req );
    bindResultMsg = TestLocalCatalogRequest.checkBindingResults( bindingResult );
    if ( bindResultMsg == null )
      fail( "No binding error for catalog URI not absolute" );
    System.out.println( "As expected, catalog URI not absolute got binding error: " + bindResultMsg );

    // Test that invalid when catalog URI is not HTTP
    req = basicSetup( "ftp://ftp.unidata.ucar.edu/pub/thredds/", cmdShow, null, null, null );

    bindingResult = CatalogServiceUtils.bindAndValidateRemoteCatalogRequest( req );
    bindResultMsg = TestLocalCatalogRequest.checkBindingResults( bindingResult );
    if ( bindResultMsg == null )
      fail( "No binding error for catalog URI not HTTP" );
    System.out.println( "As expected, catalog URI not HTTP got binding error: " + bindResultMsg );

    // Test that invalid when "command"==SHOW, "htmlView"=false
    req = basicSetup( catUriString, cmdShow, null, "false", null );
    bindingResult = CatalogServiceUtils.bindAndValidateRemoteCatalogRequest( req );
    bindResultMsg = TestLocalCatalogRequest.checkBindingResults( bindingResult );
    if ( bindResultMsg == null )
      fail( "No binding error for command=SHOW&htmlView==false" );
    System.out.println( "As expected, command=SHOW&htmlView==false got binding error: " + bindResultMsg );

    // Test that invalid when "command"==SUBSET, "dataset"==null
    req = basicSetup( catUriString, cmdSubset, null, null, null );

    bindingResult = CatalogServiceUtils.bindAndValidateRemoteCatalogRequest( req );
    bindResultMsg = TestLocalCatalogRequest.checkBindingResults( bindingResult );
    if ( bindResultMsg == null )
      fail( "No binding error for command=SUBSET&dataset==null" );
    System.out.println( "As expected, command=SUBSET&dataset==null got binding error: " + bindResultMsg );
  }

  public MockHttpServletRequest basicSetup( String catUriString, String command,
                                            String datasetId, String htmlView,
                                            String verbose )
  {
    MockHttpServletRequest req = new MockHttpServletRequest();
    req.setMethod( "GET" );
    req.setContextPath( "/thredds" );
    req.setServletPath( "/remoteCatalogService" );
    req.setParameter( parameterNameCatalog, catUriString );
    req.setParameter( parameterNameCommand, command );
    req.setParameter( parameterNameDatasetId, datasetId );
    req.setParameter( parameterNameHtmlView, htmlView );
    req.setParameter( parameterNameVerbose, verbose );
    return req;
  }       */
}
<|MERGE_RESOLUTION|>--- conflicted
+++ resolved
@@ -1,325 +1,320 @@
-/*
- * Copyright 1998-2009 University Corporation for Atmospheric Research/Unidata
- *
- * Portions of this software were developed by the Unidata Program at the
- * University Corporation for Atmospheric Research.
- *
- * Access and use of this software shall impose the following obligations
- * and understandings on the user. The user is granted the right, without
- * any fee or cost, to use, copy, modify, alter, enhance and distribute
- * this software, and any derivative works thereof, and its supporting
- * documentation for any purpose whatsoever, provided that this entire
- * notice appears in all copies of the software, derivative works and
- * supporting documentation.  Further, UCAR requests that the user credit
- * UCAR/Unidata in any publications that result from the use of this
- * software or in any product that includes this software. The names UCAR
- * and/or Unidata, however, may not be used in any advertising or publicity
- * to endorse or promote any products or commercial entity unless specific
- * written permission is obtained from UCAR/Unidata. The user also
- * understands that UCAR/Unidata is not obligated to provide the user with
- * any support, consulting, training or assistance of any kind with regard
- * to the use, operation and performance of this software nor to provide
- * the user with any updates, revisions, new versions or "bug fixes."
- *
- * THIS SOFTWARE IS PROVIDED BY UCAR/UNIDATA "AS IS" AND ANY EXPRESS OR
- * IMPLIED WARRANTIES, INCLUDING, BUT NOT LIMITED TO, THE IMPLIED
- * WARRANTIES OF MERCHANTABILITY AND FITNESS FOR A PARTICULAR PURPOSE ARE
- * DISCLAIMED. IN NO EVENT SHALL UCAR/UNIDATA BE LIABLE FOR ANY SPECIAL,
- * INDIRECT OR CONSEQUENTIAL DAMAGES OR ANY DAMAGES WHATSOEVER RESULTING
- * FROM LOSS OF USE, DATA OR PROFITS, WHETHER IN AN ACTION OF CONTRACT,
- * NEGLIGENCE OR OTHER TORTIOUS ACTION, ARISING OUT OF OR IN CONNECTION
- * WITH THE ACCESS, USE OR PERFORMANCE OF THIS SOFTWARE.
- */
-package thredds.server.catalogservice;
-
-import org.springframework.mock.web.MockHttpServletRequest;
-import org.springframework.validation.BindingResult;
-<<<<<<< HEAD
-import ucar.unidata.test.util.TestDir;
-=======
-import ucar.unidata.util.test.category.NeedsExternalResource;
-import ucar.unidata.util.test.TestDir;
->>>>>>> a08ffa02
-
-/**
- * _defunct for now
- */
-public class TestRemoteCatalogRequest
-{
-  private String parameterNameCatalog = "catalog";
-  private String parameterNameCommand = "command";
-  private String parameterNameDatasetId = "dataset";
-  private String parameterNameVerbose = "verbose";
-  private String parameterNameHtmlView = "htmlView";
-
-  private MockHttpServletRequest req;
-  private BindingResult bindingResult;
-  private String bindResultMsg;
-  private RemoteCatalogRequest rcr;
-
-  private String catUriString = "http://"+ TestDir.threddsTestServer+"/thredds/catalog.xml";
-  private String cmdShow = "show";
-  private String cmdSubset = "subset";
-  private String cmdValidate = "validate";
-  private String datasetId = "my/cool/dataset";
-
- /*  public void testCommandDefaultValues()
-  {
-    super( name );
-  }
-
-  @Override
-  public void setUp() {
-    ExternalServer.LIVE.assumeIsAvailable();
-  }
-
-  public void testCommandDefaultValues()
-  {
-    // Command defaults to SHOW when dataset ID not given:
-    //     check that [url=http://** /*.xml, command=null, dataset=null] is
-    //     valid and becomes [url, command=SHOW, dataset=null]
-    req = basicSetup( catUriString, null, null, null, null );
-    bindingResult = CatalogServiceUtils.bindAndValidateRemoteCatalogRequest( req );
-    bindResultMsg = TestLocalCatalogRequest.checkBindingResults( bindingResult );
-    if ( bindResultMsg != null )
-      fail( bindResultMsg );
-    rcr = (RemoteCatalogRequest) bindingResult.getTarget();
-    assertEquals( rcr.getCatalogUri().toString(), catUriString );
-    assertTrue( rcr.getCommand().toString().equalsIgnoreCase( cmdShow ) );
-    assertEquals( rcr.getDataset(), "" );
-
-    // Command defaults to SUBSET when dataset ID is given:
-    //     check that [/catalog/** /*.xml, command=null, dataset=ID, htmlView=null] is
-    //     valid and becomes [** /*.xml, command=SUBSET, dataset=ID, htmlView=true]
-    req = basicSetup( catUriString, null, datasetId, null, null );
-    bindingResult = CatalogServiceUtils.bindAndValidateRemoteCatalogRequest( req );
-    bindResultMsg = TestLocalCatalogRequest.checkBindingResults( bindingResult );
-    if ( bindResultMsg != null )
-      fail( bindResultMsg );
-    rcr = (RemoteCatalogRequest) bindingResult.getTarget();
-    assertEquals( rcr.getCatalogUri().toString(), catUriString );
-    assertTrue( rcr.getCommand().toString().equalsIgnoreCase( cmdSubset ) );
-    assertEquals( rcr.getDataset(), datasetId );
-    assertTrue( rcr.isHtmlView());
-
-    // Command defaults to SUBSET when dataset ID is given:
-    //     check that [/catalog/** /*.xml, command=null, dataset=ID, htmlView=true] is
-    //     valid and becomes [** /*.xml, command=SUBSET, dataset=ID, htmlView=true]
-    req = basicSetup( catUriString, null, datasetId, "true", null );
-    bindingResult = CatalogServiceUtils.bindAndValidateRemoteCatalogRequest( req );
-    bindResultMsg = TestLocalCatalogRequest.checkBindingResults( bindingResult );
-    if ( bindResultMsg != null )
-      fail( bindResultMsg );
-    rcr = (RemoteCatalogRequest) bindingResult.getTarget();
-    assertEquals( rcr.getCatalogUri().toString(), catUriString );
-    assertTrue( rcr.getCommand().toString().equalsIgnoreCase( cmdSubset ) );
-    assertEquals( rcr.getDataset(), datasetId );
-    assertTrue( rcr.isHtmlView());
-
-    // Command defaults to SUBSET when dataset ID is given:
-    //     check that [/catalog/** /*.xml, command=null, dataset=ID, htmlView=false] is
-    //     valid and becomes [** /*.xml, command=SUBSET, dataset=ID, htmlView=false]
-    req = basicSetup( catUriString, null, datasetId, "false", null );
-    bindingResult = CatalogServiceUtils.bindAndValidateRemoteCatalogRequest( req );
-    bindResultMsg = TestLocalCatalogRequest.checkBindingResults( bindingResult );
-    if ( bindResultMsg != null )
-      fail( bindResultMsg );
-    rcr = (RemoteCatalogRequest) bindingResult.getTarget();
-    assertEquals( rcr.getCatalogUri().toString(), catUriString );
-    assertTrue( rcr.getCommand().toString().equalsIgnoreCase( cmdSubset ) );
-    assertEquals( rcr.getDataset(), datasetId );
-    assertFalse( rcr.isHtmlView());
-  }
-
-  public void testGoodRequests()
-  {
-    // Test that valid when "command"==null
-    req = basicSetup( catUriString, null, null, null, null );
-
-    bindingResult = CatalogServiceUtils.bindAndValidateRemoteCatalogRequest( req );
-    bindResultMsg = TestLocalCatalogRequest.checkBindingResults( bindingResult );
-    if ( bindResultMsg != null )
-      fail( bindResultMsg );
-    rcr = (RemoteCatalogRequest) bindingResult.getTarget();
-    assertEquals( rcr.getCatalogUri().toString(), catUriString );
-    assertTrue( rcr.getCommand().toString().equalsIgnoreCase( cmdShow ) ); // default
-    assertEquals( rcr.getDataset(), "" ); //default
-    assertFalse( rcr.isVerbose()); //default
-    assertTrue( rcr.isHtmlView()); // default
-
-    // Test that valid when "command"==SHOW
-    req = basicSetup( catUriString, cmdShow, null, null, null );
-
-    bindingResult = CatalogServiceUtils.bindAndValidateRemoteCatalogRequest( req );
-    bindResultMsg = TestLocalCatalogRequest.checkBindingResults( bindingResult );
-    if ( bindResultMsg != null )
-      fail( bindResultMsg );
-    rcr = (RemoteCatalogRequest) bindingResult.getTarget();
-    assertEquals( rcr.getCatalogUri().toString(), catUriString );
-    assertTrue( rcr.getCommand().toString().equalsIgnoreCase( cmdShow ) );
-    assertEquals( rcr.getDataset(), "" );
-    assertFalse( rcr.isVerbose() );
-    assertTrue( rcr.isHtmlView() );
-
-    // Test that valid when "command"==SHOW, "htmlView"=true
-    req = basicSetup( catUriString, cmdShow, null, "true", null );
-
-    bindingResult = CatalogServiceUtils.bindAndValidateRemoteCatalogRequest( req );
-    bindResultMsg = TestLocalCatalogRequest.checkBindingResults( bindingResult );
-    if ( bindResultMsg != null )
-      fail( bindResultMsg );
-    rcr = (RemoteCatalogRequest) bindingResult.getTarget();
-    assertEquals( rcr.getCatalogUri().toString(), catUriString );
-    assertTrue( rcr.getCommand().toString().equalsIgnoreCase( cmdShow ) );
-    assertEquals( rcr.getDataset(), "" ); // default
-    assertFalse( rcr.isVerbose() );  // default
-    assertTrue( rcr.isHtmlView() );
-
-    // Test that valid when "command"==SUBSET, "dataset"=dsId
-    req = basicSetup( catUriString, cmdSubset, datasetId, null, null );
-
-    bindingResult = CatalogServiceUtils.bindAndValidateRemoteCatalogRequest( req );
-    bindResultMsg = TestLocalCatalogRequest.checkBindingResults( bindingResult );
-    if ( bindResultMsg != null )
-      fail( bindResultMsg );
-    rcr = (RemoteCatalogRequest) bindingResult.getTarget();
-    assertEquals( rcr.getCatalogUri().toString(), catUriString );
-    assertTrue( rcr.getCommand().toString().equalsIgnoreCase( cmdSubset ) );
-    assertEquals( rcr.getDataset(), datasetId );
-    assertFalse( rcr.isVerbose() ); // default
-    assertTrue( rcr.isHtmlView() ); // default
-
-    // Test that valid when "command"==SUBSET, "dataset"=dsId "htmlView"=false
-    req = basicSetup( catUriString, cmdSubset, datasetId, "false", null );
-
-    bindingResult = CatalogServiceUtils.bindAndValidateRemoteCatalogRequest( req );
-    bindResultMsg = TestLocalCatalogRequest.checkBindingResults( bindingResult );
-    if ( bindResultMsg != null )
-      fail( bindResultMsg );
-    rcr = (RemoteCatalogRequest) bindingResult.getTarget();
-    assertEquals( rcr.getCatalogUri().toString(), catUriString );
-    assertTrue( rcr.getCommand().toString().equalsIgnoreCase( cmdSubset ) );
-    assertEquals( rcr.getDataset(), datasetId );
-    assertFalse( rcr.isVerbose() ); // default
-    assertFalse( rcr.isHtmlView() );
-
-    // Test that valid when "command"==SUBSET, "dataset"=dsId "htmlView"=true
-    req = basicSetup( catUriString, cmdSubset, datasetId, "true", null );
-
-    bindingResult = CatalogServiceUtils.bindAndValidateRemoteCatalogRequest( req );
-    bindResultMsg = TestLocalCatalogRequest.checkBindingResults( bindingResult );
-    if ( bindResultMsg != null )
-      fail( bindResultMsg );
-    rcr = (RemoteCatalogRequest) bindingResult.getTarget();
-    assertEquals( rcr.getCatalogUri().toString(), catUriString );
-    assertTrue( rcr.getCommand().toString().equalsIgnoreCase( cmdSubset ) );
-    assertEquals( rcr.getDataset(), datasetId );
-    assertFalse( rcr.isVerbose() ); // default
-    assertTrue( rcr.isHtmlView() );
-
-    // Test that valid when "command"==VALIDATE, "dataset"=dsId
-    req = basicSetup( catUriString, cmdValidate, datasetId, null, null );
-
-    bindingResult = CatalogServiceUtils.bindAndValidateRemoteCatalogRequest( req );
-    bindResultMsg = TestLocalCatalogRequest.checkBindingResults( bindingResult );
-    if ( bindResultMsg != null )
-      fail( bindResultMsg );
-    rcr = (RemoteCatalogRequest) bindingResult.getTarget();
-    assertEquals( rcr.getCatalogUri().toString(), catUriString );
-    assertTrue( rcr.getCommand().toString().equalsIgnoreCase( cmdValidate ) );
-    assertEquals( rcr.getDataset(), datasetId );
-    assertFalse( rcr.isVerbose() ); // default
-    assertTrue( rcr.isHtmlView() ); // default
-
-    // Test that valid when "command"==VALIDATE, "dataset"=dsId, "verbose"=true
-    req = basicSetup( catUriString, cmdValidate, datasetId, null, "true" );
-
-    bindingResult = CatalogServiceUtils.bindAndValidateRemoteCatalogRequest( req );
-    bindResultMsg = TestLocalCatalogRequest.checkBindingResults( bindingResult );
-    if ( bindResultMsg != null )
-      fail( bindResultMsg );
-    rcr = (RemoteCatalogRequest) bindingResult.getTarget();
-    assertEquals( rcr.getCatalogUri().toString(), catUriString );
-    assertTrue( rcr.getCommand().toString().equalsIgnoreCase( cmdValidate ) );
-    assertEquals( rcr.getDataset(), datasetId );
-    assertTrue( rcr.isVerbose() );
-    assertTrue( rcr.isHtmlView() ); // default
-
-    // Test that valid when "command"==VALIDATE, "dataset"=dsId, "verbose"=false
-    req = basicSetup( catUriString, cmdValidate, datasetId, null, "false" );
-
-    bindingResult = CatalogServiceUtils.bindAndValidateRemoteCatalogRequest( req );
-    bindResultMsg = TestLocalCatalogRequest.checkBindingResults( bindingResult );
-    if ( bindResultMsg != null )
-      fail( bindResultMsg );
-    rcr = (RemoteCatalogRequest) bindingResult.getTarget();
-    assertEquals( rcr.getCatalogUri().toString(), catUriString );
-    assertTrue( rcr.getCommand().toString().equalsIgnoreCase( cmdValidate ) );
-    assertEquals( rcr.getDataset(), datasetId );
-    assertFalse( rcr.isVerbose() );
-    assertTrue( rcr.isHtmlView() ); // default
-  }
-
-  public void testBadRequests()
-  {
-    // Test that invalid when "catalog"==null
-    req = basicSetup( null, cmdShow, null, null, null );
-
-    bindingResult = CatalogServiceUtils.bindAndValidateRemoteCatalogRequest( req );
-    bindResultMsg = TestLocalCatalogRequest.checkBindingResults( bindingResult );
-    if ( bindResultMsg == null )
-      fail( "No binding error for catalog=null" );
-    System.out.println( "As expected, catalog=null got binding error: " + bindResultMsg );
-
-    // Test that invalid when catalog URI is not absolute
-    req = basicSetup( "/thredds/catalog.xml", cmdShow, null, null, null );
-
-    bindingResult = CatalogServiceUtils.bindAndValidateRemoteCatalogRequest( req );
-    bindResultMsg = TestLocalCatalogRequest.checkBindingResults( bindingResult );
-    if ( bindResultMsg == null )
-      fail( "No binding error for catalog URI not absolute" );
-    System.out.println( "As expected, catalog URI not absolute got binding error: " + bindResultMsg );
-
-    // Test that invalid when catalog URI is not HTTP
-    req = basicSetup( "ftp://ftp.unidata.ucar.edu/pub/thredds/", cmdShow, null, null, null );
-
-    bindingResult = CatalogServiceUtils.bindAndValidateRemoteCatalogRequest( req );
-    bindResultMsg = TestLocalCatalogRequest.checkBindingResults( bindingResult );
-    if ( bindResultMsg == null )
-      fail( "No binding error for catalog URI not HTTP" );
-    System.out.println( "As expected, catalog URI not HTTP got binding error: " + bindResultMsg );
-
-    // Test that invalid when "command"==SHOW, "htmlView"=false
-    req = basicSetup( catUriString, cmdShow, null, "false", null );
-    bindingResult = CatalogServiceUtils.bindAndValidateRemoteCatalogRequest( req );
-    bindResultMsg = TestLocalCatalogRequest.checkBindingResults( bindingResult );
-    if ( bindResultMsg == null )
-      fail( "No binding error for command=SHOW&htmlView==false" );
-    System.out.println( "As expected, command=SHOW&htmlView==false got binding error: " + bindResultMsg );
-
-    // Test that invalid when "command"==SUBSET, "dataset"==null
-    req = basicSetup( catUriString, cmdSubset, null, null, null );
-
-    bindingResult = CatalogServiceUtils.bindAndValidateRemoteCatalogRequest( req );
-    bindResultMsg = TestLocalCatalogRequest.checkBindingResults( bindingResult );
-    if ( bindResultMsg == null )
-      fail( "No binding error for command=SUBSET&dataset==null" );
-    System.out.println( "As expected, command=SUBSET&dataset==null got binding error: " + bindResultMsg );
-  }
-
-  public MockHttpServletRequest basicSetup( String catUriString, String command,
-                                            String datasetId, String htmlView,
-                                            String verbose )
-  {
-    MockHttpServletRequest req = new MockHttpServletRequest();
-    req.setMethod( "GET" );
-    req.setContextPath( "/thredds" );
-    req.setServletPath( "/remoteCatalogService" );
-    req.setParameter( parameterNameCatalog, catUriString );
-    req.setParameter( parameterNameCommand, command );
-    req.setParameter( parameterNameDatasetId, datasetId );
-    req.setParameter( parameterNameHtmlView, htmlView );
-    req.setParameter( parameterNameVerbose, verbose );
-    return req;
-  }       */
-}
+/*
+ * Copyright 1998-2009 University Corporation for Atmospheric Research/Unidata
+ *
+ * Portions of this software were developed by the Unidata Program at the
+ * University Corporation for Atmospheric Research.
+ *
+ * Access and use of this software shall impose the following obligations
+ * and understandings on the user. The user is granted the right, without
+ * any fee or cost, to use, copy, modify, alter, enhance and distribute
+ * this software, and any derivative works thereof, and its supporting
+ * documentation for any purpose whatsoever, provided that this entire
+ * notice appears in all copies of the software, derivative works and
+ * supporting documentation.  Further, UCAR requests that the user credit
+ * UCAR/Unidata in any publications that result from the use of this
+ * software or in any product that includes this software. The names UCAR
+ * and/or Unidata, however, may not be used in any advertising or publicity
+ * to endorse or promote any products or commercial entity unless specific
+ * written permission is obtained from UCAR/Unidata. The user also
+ * understands that UCAR/Unidata is not obligated to provide the user with
+ * any support, consulting, training or assistance of any kind with regard
+ * to the use, operation and performance of this software nor to provide
+ * the user with any updates, revisions, new versions or "bug fixes."
+ *
+ * THIS SOFTWARE IS PROVIDED BY UCAR/UNIDATA "AS IS" AND ANY EXPRESS OR
+ * IMPLIED WARRANTIES, INCLUDING, BUT NOT LIMITED TO, THE IMPLIED
+ * WARRANTIES OF MERCHANTABILITY AND FITNESS FOR A PARTICULAR PURPOSE ARE
+ * DISCLAIMED. IN NO EVENT SHALL UCAR/UNIDATA BE LIABLE FOR ANY SPECIAL,
+ * INDIRECT OR CONSEQUENTIAL DAMAGES OR ANY DAMAGES WHATSOEVER RESULTING
+ * FROM LOSS OF USE, DATA OR PROFITS, WHETHER IN AN ACTION OF CONTRACT,
+ * NEGLIGENCE OR OTHER TORTIOUS ACTION, ARISING OUT OF OR IN CONNECTION
+ * WITH THE ACCESS, USE OR PERFORMANCE OF THIS SOFTWARE.
+ */
+package thredds.server.catalogservice;
+
+import org.springframework.mock.web.MockHttpServletRequest;
+import org.springframework.validation.BindingResult;
+import ucar.unidata.util.test.TestDir;
+
+/**
+ * _defunct for now
+ */
+public class TestRemoteCatalogRequest
+{
+  private String parameterNameCatalog = "catalog";
+  private String parameterNameCommand = "command";
+  private String parameterNameDatasetId = "dataset";
+  private String parameterNameVerbose = "verbose";
+  private String parameterNameHtmlView = "htmlView";
+
+  private MockHttpServletRequest req;
+  private BindingResult bindingResult;
+  private String bindResultMsg;
+  private RemoteCatalogRequest rcr;
+
+  private String catUriString = "http://"+ TestDir.threddsTestServer+"/thredds/catalog.xml";
+  private String cmdShow = "show";
+  private String cmdSubset = "subset";
+  private String cmdValidate = "validate";
+  private String datasetId = "my/cool/dataset";
+
+ /*  public void testCommandDefaultValues()
+  {
+    super( name );
+  }
+
+  @Override
+  public void setUp() {
+    ExternalServer.LIVE.assumeIsAvailable();
+  }
+
+  public void testCommandDefaultValues()
+  {
+    // Command defaults to SHOW when dataset ID not given:
+    //     check that [url=http://** /*.xml, command=null, dataset=null] is
+    //     valid and becomes [url, command=SHOW, dataset=null]
+    req = basicSetup( catUriString, null, null, null, null );
+    bindingResult = CatalogServiceUtils.bindAndValidateRemoteCatalogRequest( req );
+    bindResultMsg = TestLocalCatalogRequest.checkBindingResults( bindingResult );
+    if ( bindResultMsg != null )
+      fail( bindResultMsg );
+    rcr = (RemoteCatalogRequest) bindingResult.getTarget();
+    assertEquals( rcr.getCatalogUri().toString(), catUriString );
+    assertTrue( rcr.getCommand().toString().equalsIgnoreCase( cmdShow ) );
+    assertEquals( rcr.getDataset(), "" );
+
+    // Command defaults to SUBSET when dataset ID is given:
+    //     check that [/catalog/** /*.xml, command=null, dataset=ID, htmlView=null] is
+    //     valid and becomes [** /*.xml, command=SUBSET, dataset=ID, htmlView=true]
+    req = basicSetup( catUriString, null, datasetId, null, null );
+    bindingResult = CatalogServiceUtils.bindAndValidateRemoteCatalogRequest( req );
+    bindResultMsg = TestLocalCatalogRequest.checkBindingResults( bindingResult );
+    if ( bindResultMsg != null )
+      fail( bindResultMsg );
+    rcr = (RemoteCatalogRequest) bindingResult.getTarget();
+    assertEquals( rcr.getCatalogUri().toString(), catUriString );
+    assertTrue( rcr.getCommand().toString().equalsIgnoreCase( cmdSubset ) );
+    assertEquals( rcr.getDataset(), datasetId );
+    assertTrue( rcr.isHtmlView());
+
+    // Command defaults to SUBSET when dataset ID is given:
+    //     check that [/catalog/** /*.xml, command=null, dataset=ID, htmlView=true] is
+    //     valid and becomes [** /*.xml, command=SUBSET, dataset=ID, htmlView=true]
+    req = basicSetup( catUriString, null, datasetId, "true", null );
+    bindingResult = CatalogServiceUtils.bindAndValidateRemoteCatalogRequest( req );
+    bindResultMsg = TestLocalCatalogRequest.checkBindingResults( bindingResult );
+    if ( bindResultMsg != null )
+      fail( bindResultMsg );
+    rcr = (RemoteCatalogRequest) bindingResult.getTarget();
+    assertEquals( rcr.getCatalogUri().toString(), catUriString );
+    assertTrue( rcr.getCommand().toString().equalsIgnoreCase( cmdSubset ) );
+    assertEquals( rcr.getDataset(), datasetId );
+    assertTrue( rcr.isHtmlView());
+
+    // Command defaults to SUBSET when dataset ID is given:
+    //     check that [/catalog/** /*.xml, command=null, dataset=ID, htmlView=false] is
+    //     valid and becomes [** /*.xml, command=SUBSET, dataset=ID, htmlView=false]
+    req = basicSetup( catUriString, null, datasetId, "false", null );
+    bindingResult = CatalogServiceUtils.bindAndValidateRemoteCatalogRequest( req );
+    bindResultMsg = TestLocalCatalogRequest.checkBindingResults( bindingResult );
+    if ( bindResultMsg != null )
+      fail( bindResultMsg );
+    rcr = (RemoteCatalogRequest) bindingResult.getTarget();
+    assertEquals( rcr.getCatalogUri().toString(), catUriString );
+    assertTrue( rcr.getCommand().toString().equalsIgnoreCase( cmdSubset ) );
+    assertEquals( rcr.getDataset(), datasetId );
+    assertFalse( rcr.isHtmlView());
+  }
+
+  public void testGoodRequests()
+  {
+    // Test that valid when "command"==null
+    req = basicSetup( catUriString, null, null, null, null );
+
+    bindingResult = CatalogServiceUtils.bindAndValidateRemoteCatalogRequest( req );
+    bindResultMsg = TestLocalCatalogRequest.checkBindingResults( bindingResult );
+    if ( bindResultMsg != null )
+      fail( bindResultMsg );
+    rcr = (RemoteCatalogRequest) bindingResult.getTarget();
+    assertEquals( rcr.getCatalogUri().toString(), catUriString );
+    assertTrue( rcr.getCommand().toString().equalsIgnoreCase( cmdShow ) ); // default
+    assertEquals( rcr.getDataset(), "" ); //default
+    assertFalse( rcr.isVerbose()); //default
+    assertTrue( rcr.isHtmlView()); // default
+
+    // Test that valid when "command"==SHOW
+    req = basicSetup( catUriString, cmdShow, null, null, null );
+
+    bindingResult = CatalogServiceUtils.bindAndValidateRemoteCatalogRequest( req );
+    bindResultMsg = TestLocalCatalogRequest.checkBindingResults( bindingResult );
+    if ( bindResultMsg != null )
+      fail( bindResultMsg );
+    rcr = (RemoteCatalogRequest) bindingResult.getTarget();
+    assertEquals( rcr.getCatalogUri().toString(), catUriString );
+    assertTrue( rcr.getCommand().toString().equalsIgnoreCase( cmdShow ) );
+    assertEquals( rcr.getDataset(), "" );
+    assertFalse( rcr.isVerbose() );
+    assertTrue( rcr.isHtmlView() );
+
+    // Test that valid when "command"==SHOW, "htmlView"=true
+    req = basicSetup( catUriString, cmdShow, null, "true", null );
+
+    bindingResult = CatalogServiceUtils.bindAndValidateRemoteCatalogRequest( req );
+    bindResultMsg = TestLocalCatalogRequest.checkBindingResults( bindingResult );
+    if ( bindResultMsg != null )
+      fail( bindResultMsg );
+    rcr = (RemoteCatalogRequest) bindingResult.getTarget();
+    assertEquals( rcr.getCatalogUri().toString(), catUriString );
+    assertTrue( rcr.getCommand().toString().equalsIgnoreCase( cmdShow ) );
+    assertEquals( rcr.getDataset(), "" ); // default
+    assertFalse( rcr.isVerbose() );  // default
+    assertTrue( rcr.isHtmlView() );
+
+    // Test that valid when "command"==SUBSET, "dataset"=dsId
+    req = basicSetup( catUriString, cmdSubset, datasetId, null, null );
+
+    bindingResult = CatalogServiceUtils.bindAndValidateRemoteCatalogRequest( req );
+    bindResultMsg = TestLocalCatalogRequest.checkBindingResults( bindingResult );
+    if ( bindResultMsg != null )
+      fail( bindResultMsg );
+    rcr = (RemoteCatalogRequest) bindingResult.getTarget();
+    assertEquals( rcr.getCatalogUri().toString(), catUriString );
+    assertTrue( rcr.getCommand().toString().equalsIgnoreCase( cmdSubset ) );
+    assertEquals( rcr.getDataset(), datasetId );
+    assertFalse( rcr.isVerbose() ); // default
+    assertTrue( rcr.isHtmlView() ); // default
+
+    // Test that valid when "command"==SUBSET, "dataset"=dsId "htmlView"=false
+    req = basicSetup( catUriString, cmdSubset, datasetId, "false", null );
+
+    bindingResult = CatalogServiceUtils.bindAndValidateRemoteCatalogRequest( req );
+    bindResultMsg = TestLocalCatalogRequest.checkBindingResults( bindingResult );
+    if ( bindResultMsg != null )
+      fail( bindResultMsg );
+    rcr = (RemoteCatalogRequest) bindingResult.getTarget();
+    assertEquals( rcr.getCatalogUri().toString(), catUriString );
+    assertTrue( rcr.getCommand().toString().equalsIgnoreCase( cmdSubset ) );
+    assertEquals( rcr.getDataset(), datasetId );
+    assertFalse( rcr.isVerbose() ); // default
+    assertFalse( rcr.isHtmlView() );
+
+    // Test that valid when "command"==SUBSET, "dataset"=dsId "htmlView"=true
+    req = basicSetup( catUriString, cmdSubset, datasetId, "true", null );
+
+    bindingResult = CatalogServiceUtils.bindAndValidateRemoteCatalogRequest( req );
+    bindResultMsg = TestLocalCatalogRequest.checkBindingResults( bindingResult );
+    if ( bindResultMsg != null )
+      fail( bindResultMsg );
+    rcr = (RemoteCatalogRequest) bindingResult.getTarget();
+    assertEquals( rcr.getCatalogUri().toString(), catUriString );
+    assertTrue( rcr.getCommand().toString().equalsIgnoreCase( cmdSubset ) );
+    assertEquals( rcr.getDataset(), datasetId );
+    assertFalse( rcr.isVerbose() ); // default
+    assertTrue( rcr.isHtmlView() );
+
+    // Test that valid when "command"==VALIDATE, "dataset"=dsId
+    req = basicSetup( catUriString, cmdValidate, datasetId, null, null );
+
+    bindingResult = CatalogServiceUtils.bindAndValidateRemoteCatalogRequest( req );
+    bindResultMsg = TestLocalCatalogRequest.checkBindingResults( bindingResult );
+    if ( bindResultMsg != null )
+      fail( bindResultMsg );
+    rcr = (RemoteCatalogRequest) bindingResult.getTarget();
+    assertEquals( rcr.getCatalogUri().toString(), catUriString );
+    assertTrue( rcr.getCommand().toString().equalsIgnoreCase( cmdValidate ) );
+    assertEquals( rcr.getDataset(), datasetId );
+    assertFalse( rcr.isVerbose() ); // default
+    assertTrue( rcr.isHtmlView() ); // default
+
+    // Test that valid when "command"==VALIDATE, "dataset"=dsId, "verbose"=true
+    req = basicSetup( catUriString, cmdValidate, datasetId, null, "true" );
+
+    bindingResult = CatalogServiceUtils.bindAndValidateRemoteCatalogRequest( req );
+    bindResultMsg = TestLocalCatalogRequest.checkBindingResults( bindingResult );
+    if ( bindResultMsg != null )
+      fail( bindResultMsg );
+    rcr = (RemoteCatalogRequest) bindingResult.getTarget();
+    assertEquals( rcr.getCatalogUri().toString(), catUriString );
+    assertTrue( rcr.getCommand().toString().equalsIgnoreCase( cmdValidate ) );
+    assertEquals( rcr.getDataset(), datasetId );
+    assertTrue( rcr.isVerbose() );
+    assertTrue( rcr.isHtmlView() ); // default
+
+    // Test that valid when "command"==VALIDATE, "dataset"=dsId, "verbose"=false
+    req = basicSetup( catUriString, cmdValidate, datasetId, null, "false" );
+
+    bindingResult = CatalogServiceUtils.bindAndValidateRemoteCatalogRequest( req );
+    bindResultMsg = TestLocalCatalogRequest.checkBindingResults( bindingResult );
+    if ( bindResultMsg != null )
+      fail( bindResultMsg );
+    rcr = (RemoteCatalogRequest) bindingResult.getTarget();
+    assertEquals( rcr.getCatalogUri().toString(), catUriString );
+    assertTrue( rcr.getCommand().toString().equalsIgnoreCase( cmdValidate ) );
+    assertEquals( rcr.getDataset(), datasetId );
+    assertFalse( rcr.isVerbose() );
+    assertTrue( rcr.isHtmlView() ); // default
+  }
+
+  public void testBadRequests()
+  {
+    // Test that invalid when "catalog"==null
+    req = basicSetup( null, cmdShow, null, null, null );
+
+    bindingResult = CatalogServiceUtils.bindAndValidateRemoteCatalogRequest( req );
+    bindResultMsg = TestLocalCatalogRequest.checkBindingResults( bindingResult );
+    if ( bindResultMsg == null )
+      fail( "No binding error for catalog=null" );
+    System.out.println( "As expected, catalog=null got binding error: " + bindResultMsg );
+
+    // Test that invalid when catalog URI is not absolute
+    req = basicSetup( "/thredds/catalog.xml", cmdShow, null, null, null );
+
+    bindingResult = CatalogServiceUtils.bindAndValidateRemoteCatalogRequest( req );
+    bindResultMsg = TestLocalCatalogRequest.checkBindingResults( bindingResult );
+    if ( bindResultMsg == null )
+      fail( "No binding error for catalog URI not absolute" );
+    System.out.println( "As expected, catalog URI not absolute got binding error: " + bindResultMsg );
+
+    // Test that invalid when catalog URI is not HTTP
+    req = basicSetup( "ftp://ftp.unidata.ucar.edu/pub/thredds/", cmdShow, null, null, null );
+
+    bindingResult = CatalogServiceUtils.bindAndValidateRemoteCatalogRequest( req );
+    bindResultMsg = TestLocalCatalogRequest.checkBindingResults( bindingResult );
+    if ( bindResultMsg == null )
+      fail( "No binding error for catalog URI not HTTP" );
+    System.out.println( "As expected, catalog URI not HTTP got binding error: " + bindResultMsg );
+
+    // Test that invalid when "command"==SHOW, "htmlView"=false
+    req = basicSetup( catUriString, cmdShow, null, "false", null );
+    bindingResult = CatalogServiceUtils.bindAndValidateRemoteCatalogRequest( req );
+    bindResultMsg = TestLocalCatalogRequest.checkBindingResults( bindingResult );
+    if ( bindResultMsg == null )
+      fail( "No binding error for command=SHOW&htmlView==false" );
+    System.out.println( "As expected, command=SHOW&htmlView==false got binding error: " + bindResultMsg );
+
+    // Test that invalid when "command"==SUBSET, "dataset"==null
+    req = basicSetup( catUriString, cmdSubset, null, null, null );
+
+    bindingResult = CatalogServiceUtils.bindAndValidateRemoteCatalogRequest( req );
+    bindResultMsg = TestLocalCatalogRequest.checkBindingResults( bindingResult );
+    if ( bindResultMsg == null )
+      fail( "No binding error for command=SUBSET&dataset==null" );
+    System.out.println( "As expected, command=SUBSET&dataset==null got binding error: " + bindResultMsg );
+  }
+
+  public MockHttpServletRequest basicSetup( String catUriString, String command,
+                                            String datasetId, String htmlView,
+                                            String verbose )
+  {
+    MockHttpServletRequest req = new MockHttpServletRequest();
+    req.setMethod( "GET" );
+    req.setContextPath( "/thredds" );
+    req.setServletPath( "/remoteCatalogService" );
+    req.setParameter( parameterNameCatalog, catUriString );
+    req.setParameter( parameterNameCommand, command );
+    req.setParameter( parameterNameDatasetId, datasetId );
+    req.setParameter( parameterNameHtmlView, htmlView );
+    req.setParameter( parameterNameVerbose, verbose );
+    return req;
+  }       */
+}